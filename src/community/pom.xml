--- conflicted
+++ resolved
@@ -28,86 +28,6 @@
   <build>
     <plugins>
       <plugin>
-<<<<<<< HEAD
-        <artifactId>maven-assembly-plugin</artifactId>
-        <version>3.2.0</version>
-        <configuration>
-          <descriptors>
-            <descriptor>release/ext-jdbcconfig.xml</descriptor>
-            <descriptor>release/ext-dds.xml</descriptor>
-            <descriptor>release/ext-colormap.xml</descriptor>
-            <descriptor>release/ext-mbtiles.xml</descriptor>
-            <descriptor>release/ext-mbtiles-store.xml</descriptor>
-            <descriptor>release/ext-geopkg.xml</descriptor>
-            <descriptor>release/ext-pgraster.xml</descriptor>
-            <!-- TODO WICKET8 - Fix this module and re-enable -->
-            <!-- <descriptor>release/ext-dyndimension.xml</descriptor> -->
-            <descriptor>release/ext-flatgeobuf.xml</descriptor>
-            <descriptor>release/ext-spatialjson.xml</descriptor>
-            <descriptor>release/ext-webp.xml</descriptor>
-            <descriptor>release/ext-gpx.xml</descriptor>
-            <descriptor>release/ext-jms-cluster.xml</descriptor>
-            <descriptor>release/ext-hz-cluster.xml</descriptor>
-            <descriptor>release/ext-activeMQ.xml</descriptor>
-            <descriptor>release/ext-solr.xml</descriptor>
-            <descriptor>release/ext-elasticsearch.xml</descriptor>
-            <descriptor>release/ext-gwc-distributed.xml</descriptor>
-            <descriptor>release/ext-gwc-azure-blob.xml</descriptor>
-            <descriptor>release/ext-gdal-wcs.xml</descriptor>
-            <descriptor>release/ext-gdal-wps.xml</descriptor>
-            <descriptor>release/ext-wps-remote.xml</descriptor>
-            <descriptor>release/ext-jdbcstore.xml</descriptor>
-            <descriptor>release/ext-ncwms.xml</descriptor>
-            <descriptor>release/ext-gwc-sqlite.xml</descriptor>
-            <descriptor>release/ext-oauth2-google.xml</descriptor>
-            <descriptor>release/ext-oauth2-github.xml</descriptor>
-            <descriptor>release/ext-oauth2-geonode.xml</descriptor>
-            <descriptor>release/ext-oauth2-openid-connect.xml</descriptor>
-            <descriptor>release/ext-keycloak.xml</descriptor>
-            <descriptor>release/ext-backup-restore.xml</descriptor>
-            <descriptor>release/ext-notification.xml</descriptor>
-            <descriptor>release/ext-jdbc-metrics.xml</descriptor>
-            <descriptor>release/ext-opensearch-eo.xml</descriptor>
-            <descriptor>release/ext-taskmanager-core.xml</descriptor>
-            <descriptor>release/ext-taskmanager-s3.xml</descriptor>
-            <descriptor>release/ext-netcdf-ghrsst.xml</descriptor>
-            <descriptor>release/ext-cog.xml</descriptor>
-            <descriptor>release/ext-s3-geotiff.xml</descriptor>
-            <descriptor>release/ext-ogr-datastore.xml</descriptor>
-            <descriptor>release/ext-jwt-headers.xml</descriptor>
-            <descriptor>release/ext-ogcapi-coverages.xml</descriptor>
-            <descriptor>release/ext-ogcapi-dggs.xml</descriptor>
-            <descriptor>release/ext-ogcapi-features.xml</descriptor>
-            <descriptor>release/ext-ogcapi-images.xml</descriptor>
-            <descriptor>release/ext-ogcapi-maps.xml</descriptor>
-            <descriptor>release/ext-ogcapi-styles.xml</descriptor>
-            <descriptor>release/ext-ogcapi-tiled-features.xml</descriptor>
-            <descriptor>release/ext-ogcapi-tiles.xml</descriptor>
-            <descriptor>release/ext-importer-jdbc.xml</descriptor>
-            <descriptor>release/ext-features-autopopulate.xml</descriptor>
-            <descriptor>release/ext-features-templating.xml</descriptor>
-            <descriptor>release/ext-gsr.xml</descriptor>
-            <descriptor>release/ext-smart-data-loader.xml</descriptor>
-            <descriptor>release/ext-cov-json.xml</descriptor>
-            <descriptor>release/ext-mongodb-schemaless.xml</descriptor>
-            <descriptor>release/ext-web-service-auth.xml</descriptor>
-            <descriptor>release/ext-gwc-mbtiles.xml</descriptor>
-            <descriptor>release/ext-vsi.xml</descriptor>
-            <descriptor>release/ext-libdeflate.xml</descriptor>
-            <descriptor>release/ext-stac-datastore.xml</descriptor>
-            <descriptor>release/ext-vector-mosaic-datastore.xml</descriptor>
-            <descriptor>release/ext-proxy-base-ext.xml</descriptor>
-            <descriptor>release/ext-imagemap.xml</descriptor>
-            <descriptor>release/ext-xslt.xml</descriptor>
-            <descriptor>release/ext-datadir-catalog-loader.xml</descriptor>
-            <descriptor>release/ext-wps-longitudinal-profile.xml</descriptor>
-            <descriptor>release/ext-monitor-kafka.xml</descriptor>
-            <descriptor>release/ext-graticule.xml</descriptor>
-            <descriptor>release/ext-wfs-freemarker.xml</descriptor>
-          </descriptors>
-          <finalName>geoserver-${project.version}</finalName>
-        </configuration>
-=======
         <groupId>org.commonjava.maven.plugins</groupId>
         <artifactId>directory-maven-plugin</artifactId>
         <executions>
@@ -122,7 +42,6 @@
             </configuration>
           </execution>
         </executions>
->>>>>>> b613e24f
       </plugin>
       <plugin>
         <artifactId>maven-jar-plugin</artifactId>
@@ -222,7 +141,7 @@
         <module>geopkg</module>
         <module>pgraster</module>
         <!-- TODO WICKET8 - Fix this module and re-enable -->
-        <!-- <module>dyndimension</module> -->
+        <!--<module>dyndimension</module>-->
         <module>flatgeobuf</module>
         <module>spatialjson</module>
         <module>webp</module>
