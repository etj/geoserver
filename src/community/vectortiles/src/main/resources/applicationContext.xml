﻿<?xml version="1.0" encoding="UTF-8"?>
<!-- 
 Copyright (C) 2015 - Open Source Geospatial Foundation. All rights reserved.
 This code is licensed under the GPL 2.0 license, available at the root
 application directory.
 -->
<!DOCTYPE beans PUBLIC "-//SPRING//DTD BEAN//EN" "http://www.springframework.org/dtd/spring-beans.dtd">

<beans>
	<!--  
		Map producers and responses
	 -->
  <!--  
    <bean id="wmsTopoJSONMapOutputFormat" class="org.geoserver.wms.topojson.TopoJSONMapOutputFormat">
    </bean>
   -->
  
  <bean id="wmsTopoJSONBuilderFactory" class="org.geoserver.wms.topojson.TopoJSONBuilderFactory">
  </bean>
  
    <bean id="wmsGeoJsonBuilderFactory" class="org.geoserver.wms.geojson.GeoJsonBuilderFactory">
  </bean>

  <bean id="wmsTopoJSONMapOutputFormat" class="org.geoserver.wms.vector.VectorTileMapOutputFormat">
    <constructor-arg ref="wms"/>
    <constructor-arg ref="wmsTopoJSONBuilderFactory"/>
    <property name="clipToMapBounds" value="false">
      <description>Use geometries clipped to tile bounds
      Clipping is set to false since OL3 does not yet have a way to deal with clipped geometries.
      It should be set to true once OL3 knows what to do with clipped geometries.
      </description>
    </property>
    <property name="transformToScreenCoordinates" value="true">
      <description>The topoJSON map builder expects geometries in screen coordinates</description>
    </property>
  </bean>
  
<<<<<<< HEAD
  <bean id="wmsMapBoxBuilderFactory" class="org.geoserver.wms.mapbox.MapBoxTileBuilderFactory">
  </bean>

  <bean id="wmsMapBoxMapOutputFormat" class="org.geoserver.wms.vector.VectorTileMapOutputFormat">
    <constructor-arg ref="wms"/>
    <constructor-arg ref="wmsMapBoxBuilderFactory"/>
    <property name="clipToMapBounds" value="true" />
    <property name="transformToScreenCoordinates" value="true" />
=======
    <bean id="wmsGeoJsonMapOutputFormat" class="org.geoserver.wms.vector.VectorTileMapOutputFormat">
    <constructor-arg ref="wms"/>
    <constructor-arg ref="wmsGeoJsonBuilderFactory"/>
    <property name="clipToMapBounds" value="false">
    </property>
    <property name="transformToScreenCoordinates" value="false">
      <description>The geoJson map builder expects geometries in map coordinates</description>
    </property>
>>>>>>> 15468f32
  </bean>
  

</beans><|MERGE_RESOLUTION|>--- conflicted
+++ resolved
@@ -35,7 +35,17 @@
     </property>
   </bean>
   
-<<<<<<< HEAD
+    <bean id="wmsGeoJsonMapOutputFormat" class="org.geoserver.wms.vector.VectorTileMapOutputFormat">
+    <constructor-arg ref="wms"/>
+    <constructor-arg ref="wmsGeoJsonBuilderFactory"/>
+    <property name="clipToMapBounds" value="false">
+    </property>
+    <property name="transformToScreenCoordinates" value="false">
+      <description>The geoJson map builder expects geometries in map coordinates</description>
+    </property>
+  </bean>
+  
+  
   <bean id="wmsMapBoxBuilderFactory" class="org.geoserver.wms.mapbox.MapBoxTileBuilderFactory">
   </bean>
 
@@ -44,16 +54,6 @@
     <constructor-arg ref="wmsMapBoxBuilderFactory"/>
     <property name="clipToMapBounds" value="true" />
     <property name="transformToScreenCoordinates" value="true" />
-=======
-    <bean id="wmsGeoJsonMapOutputFormat" class="org.geoserver.wms.vector.VectorTileMapOutputFormat">
-    <constructor-arg ref="wms"/>
-    <constructor-arg ref="wmsGeoJsonBuilderFactory"/>
-    <property name="clipToMapBounds" value="false">
-    </property>
-    <property name="transformToScreenCoordinates" value="false">
-      <description>The geoJson map builder expects geometries in map coordinates</description>
-    </property>
->>>>>>> 15468f32
   </bean>
   
 
