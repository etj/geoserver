/* (c) 2014 - 2016 Open Source Geospatial Foundation - all rights reserved
 * (c) 2001 - 2013 OpenPlans
 * This code is licensed under the GPL 2.0 license, available at the root
 * application directory.
 */
package org.geoserver.importer.rest;

<<<<<<< HEAD
import static org.junit.Assert.assertEquals;
import static org.junit.Assert.assertNotEquals;
import static org.junit.Assert.assertNotNull;
import static org.junit.Assert.assertTrue;

import java.io.File;
import java.util.HashMap;
import java.util.Map;

import org.geoserver.importer.Database;
import org.geoserver.importer.Directory;
import org.geoserver.importer.ImportContext;
import org.geoserver.importer.ImporterTestSupport;
import org.geoserver.importer.SpatialFile;
=======
import net.sf.json.JSONArray;
import net.sf.json.JSONObject;
import org.geoserver.importer.*;
>>>>>>> f123ccc9
import org.geotools.data.h2.H2DataStoreFactory;
import org.junit.After;
import org.junit.Before;
import org.junit.Ignore;
import org.junit.Test;
import org.springframework.mock.web.MockHttpServletRequest;
import org.springframework.mock.web.MockHttpServletResponse;

<<<<<<< HEAD
import net.sf.json.JSONArray;
import net.sf.json.JSONObject;
=======
import java.io.File;
import java.util.HashMap;
import java.util.Map;

import static org.junit.Assert.*;
>>>>>>> f123ccc9

public class ImportResourceControllerTest extends ImporterTestSupport {

    @Before
    public void prepareData() throws Exception {
        // prepare the contexts used in thsi test
        File dir = unpack("shape/archsites_epsg_prj.zip");
        unpack("shape/bugsites_esri_prj.tar.gz", dir);
        importer.createContext(new Directory(dir));
        
        dir = unpack("geotiff/EmissiveCampania.tif.bz2");
        importer.createContext(new Directory(dir));
        
        dir = unpack("shape/archsites_no_crs.zip");
        importer.createContext(new SpatialFile(new File(dir, "archsites.shp")));
    }
    
    @After
    public void cleanupData() throws Exception {
        // remove the cookbook store if any
        removeStore(null, "cookbook");
    }

    @Test
    public void testGetAllImports() throws Exception {
        JSONObject json = (JSONObject) getAsJSON("/restng/imports",200);
        
        assertNotNull(json.get("imports"));

        JSONArray imports = (JSONArray) json.get("imports");
        assertEquals(3, imports.size());

        JSONObject imprt = imports.getJSONObject(0);
        assertEquals(0, imprt.getInt("id"));
        assertTrue(imprt.getString("href").endsWith("/imports/0"));

        imprt = imports.getJSONObject(1);
        assertEquals(1, imprt.getInt("id"));
        assertTrue(imprt.getString("href").endsWith("/imports/1"));
        
        imprt = imports.getJSONObject(2);
        assertEquals(2, imprt.getInt("id"));
        assertTrue(imprt.getString("href").endsWith("/imports/2"));
    }
    
    @Test
    public void testGetNonExistantImport() throws Exception {
        MockHttpServletResponse resp = getAsServletResponse(("/restng/imports/9999"));
        
        assertEquals(404, resp.getStatus());
    }

    @Test
    public void testGetImport() throws Exception {
        JSONObject json = (JSONObject) getAsJSON("/restng/imports/0",200);
        
        assertNotNull(json.get("import"));
        
        JSONObject imprt = json.optJSONObject("import");
        assertEquals(0, imprt.getInt("id"));
        
        JSONArray tasks = imprt.getJSONArray("tasks");
        assertEquals(2, tasks.size());

        assertEquals("READY", tasks.getJSONObject(0).get("state"));
        assertEquals("READY", tasks.getJSONObject(1).get("state"));
    }
    
    @Test
    public void testGetImportExpandChildren() throws Exception {
        JSONObject json = (JSONObject) getAsJSON("/restng/imports/0?expand=2");

        JSONObject source = json.getJSONObject("import").getJSONObject("data");
        assertEquals("directory", source.getString("type"));
        assertEquals("Shapefile", source.getString("format"));
        
        ImportContext context = importer.getContext(0);
        assertEquals(((Directory)context.getData()).getFile().getPath(), 
            source.getString("location"));
        
        JSONArray files = source.getJSONArray("files");
        assertEquals(2, files.size());
        
        JSONArray tasks = json.getJSONObject("import").getJSONArray("tasks");
        assertEquals(2, tasks.size());
        
        JSONObject t = tasks.getJSONObject(0);
        assertEquals("READY", t.getString("state"));
        
        t = tasks.getJSONObject(1);
        assertEquals("READY", t.getString("state"));
    }
    
    @Test
    public void testGetImport2() throws Exception {
        JSONObject json = (JSONObject) getAsJSON("/restng/imports/1?expand=3",200);
        assertNotNull(json.get("import"));
        
        JSONObject imprt = json.optJSONObject("import");
        assertEquals(1, imprt.getInt("id"));
        
        JSONArray tasks = imprt.getJSONArray("tasks");
        assertEquals(1, tasks.size());

        JSONObject task = tasks.getJSONObject(0);
        assertEquals("READY", task.get("state"));

        JSONObject source = imprt.getJSONArray("tasks").getJSONObject(0).getJSONObject("data");
        assertEquals("file", source.getString("type"));
        assertEquals("GeoTIFF", source.getString("format"));
        
        ImportContext context = importer.getContext(1);
        assertEquals(((SpatialFile)context.getTasks().get(0).getData()).getFile().getParentFile().getPath(), 
            source.getString("location"));

        assertEquals("EmissiveCampania.tif", source.getString("file"));
    }

    @Test
    public void testGetImport3() throws Exception {
        JSONObject json = (JSONObject) getAsJSON("/restng/imports/2?expand=2");
        assertNotNull(json.get("import"));
        
        JSONObject imprt = json.optJSONObject("import");
        assertEquals(2, imprt.getInt("id"));
        
        JSONArray tasks = imprt.getJSONArray("tasks");
        assertEquals(1, tasks.size());

        JSONObject task = tasks.getJSONObject(0);
        assertEquals("NO_CRS", task.get("state"));

        JSONObject source = task.getJSONObject("data");
        assertEquals("file", source.getString("type"));
        assertEquals("Shapefile", source.getString("format"));
        assertEquals("archsites.shp", source.getString("file"));
    }

    @Test
    public void testGetImportDatabase() throws Exception {
        File dir = unpack("h2/cookbook.zip");

        Map params = new HashMap();
        params.put(H2DataStoreFactory.DBTYPE.key, "h2");
        params.put(H2DataStoreFactory.DATABASE.key, new File(dir, "cookbook").getAbsolutePath());
        importer.createContext(new Database(params));

        JSONObject json = (JSONObject) getAsJSON("/restng/imports/3?expand=2");
        
        assertNotNull(json.get("import"));

        JSONObject source = json.getJSONObject("import").getJSONObject("data");
        assertEquals("database", source.getString("type"));
        assertEquals("H2", source.getString("format"));

        JSONArray tables = source.getJSONArray("tables");
        assertTrue(tables.contains("point"));
        assertTrue(tables.contains("line"));
        assertTrue(tables.contains("polygon"));
    }

    @Test
    
    public void testPost() throws Exception {
        
        MockHttpServletResponse resp = postAsServletResponse("/restng/imports", "","application/json");
        assertEquals(201, resp.getStatus());
        assertNotNull( resp.getHeader( "Location") );

        int id = lastId();
        assertTrue( resp.getHeader("Location").endsWith( "/imports/"+ id));
    
        JSONObject json = (JSONObject) json(resp);
        JSONObject imprt = json.getJSONObject("import");

        assertEquals(ImportContext.State.PENDING.name(), imprt.get("state"));
        assertEquals(id, imprt.getInt("id"));
    }
    
    @Test
    public void testPutWithId() throws Exception {
        // propose a new import id
        MockHttpServletResponse resp = putAsServletResponse("/restng/imports/8675309","","application/json");
        assertEquals(201, resp.getStatus());

        resp = getAsServletResponse("/restng/imports/8675309");
        assertEquals(200, resp.getStatus());
        JSONObject json = (JSONObject) json(resp);
        JSONObject imprt = json.getJSONObject("import");
        
        assertEquals(8675309, imprt.getInt("id"));
        
        // now propose a new one that is less than the earlier
        resp = putAsServletResponse("/restng/imports/8675000","","application/json");
        assertEquals(201, resp.getStatus());
        // it should be one more than the latest
    
        assertTrue(resp.getHeader("Location").endsWith("/restng/imports/8675310"));
        
        // and just make sure the other parts work
        resp = getAsServletResponse("/restng/imports/8675310");
        assertEquals(200, resp.getStatus());
        json = (JSONObject) json(resp);
        imprt = json.getJSONObject("import");
        assertEquals(8675310, imprt.getInt("id"));

        // now a normal request - make sure it continues the sequence
        resp = postAsServletResponse("/restng/imports/", "{}","application/json");
        assertEquals(201, resp.getStatus());
        assertNotNull( resp.getHeader( "Location") );
        assertTrue(resp.getHeader("Location").endsWith( "/imports/8675311"));
    }

    @Test
    public void testPostWithTarget() throws Exception {
        createH2DataStore("sf", "skunkworks");

        String json = 
            "{" + 
                "\"import\": { " + 
                    "\"targetWorkspace\": {" +
                       "\"workspace\": {" + 
                           "\"name\": \"sf\"" + 
                       "}" + 
                    "}," +
                    "\"targetStore\": {" +
                        "\"dataStore\": {" + 
                            "\"name\": \"skunkworks\"" + 
                        "}" + 
                     "}" +
                "}" + 
            "}";
        
        MockHttpServletResponse resp = postAsServletResponse("/restng/imports", json, "application/json");
        assertEquals(201, resp.getStatus());
        assertNotNull( resp.getHeader( "Location") );

        int id = lastId();
        assertTrue( resp.getHeader("Location").endsWith( "/imports/"+ id));

        ImportContext ctx = importer.getContext(id);
        assertNotNull(ctx);
        assertNotNull(ctx.getTargetWorkspace());
        assertEquals("sf", ctx.getTargetWorkspace().getName());
        assertNotNull(ctx.getTargetStore());
        assertEquals("skunkworks", ctx.getTargetStore().getName());
    }

    private MockHttpServletResponse postAsServletResponseNoContentType(String path, String body) throws Exception {
        MockHttpServletRequest request = createRequest(path);
        request.setMethod("POST");
        if(body!=null && !body.isEmpty()) {
            request.setContent(body.getBytes("UTF-8"));
        }
        return dispatch(request);
    }

    @Test
   
    public void testPostNoMediaType() throws Exception {
        MockHttpServletResponse resp = postAsServletResponseNoContentType("/restng/imports", "");
        assertEquals(201, resp.getStatus());
    }

    @Test
    public void testImportSessionIdNotInt() throws Exception {
        MockHttpServletResponse resp = postAsServletResponse("/restng/imports/foo", "");
        //assertEquals(404, resp.getStatus());
        //Spring feels that 400 is better than 404 for this! - IJT
        assertEquals(400, resp.getStatus());
    }

    @Test
    public void testContentNegotiation() throws Exception {
        MockHttpServletResponse res = getAsServletResponse("/restng/imports/0");
        assertEquals("application/json", res.getContentType());

        MockHttpServletRequest req = createRequest("/restng/imports/0");
        req.setMethod("GET");
        req.addHeader("Accept", "text/html");

        res = dispatch(req);
        assertEquals(200, res.getStatus());
        System.out.println(res.getContentAsString());
        assertEquals("text/html", res.getContentType());
    }

    @Test
    public void testGetImportGeoJSON() throws Exception {
        File dir = unpack("geojson/point.json.zip");
        importer.createContext(new SpatialFile(new File(dir, "point.json")));
        int id = lastId();

        JSONObject json = (JSONObject) getAsJSON("/restng/imports/" + id + "?expand=3");
        assertNotNull(json);

        JSONObject imprt = json.optJSONObject("import");
        assertEquals(id, imprt.getInt("id"));

        JSONArray tasks = imprt.getJSONArray("tasks");
        assertEquals(1, tasks.size());

        JSONObject task = tasks.getJSONObject(0);

        JSONObject source = task.getJSONObject("data");
        assertEquals("file", source.getString("type"));
        assertEquals("GeoJSON", source.getString("format"));
        assertEquals("point.json", source.getString("file"));

        JSONObject layer = task.getJSONObject("layer");
        JSONArray attributes = layer.getJSONArray("attributes");
        assertNotEquals(0, attributes.size());

        assertTrue(layer.containsKey("bbox"));
    }
}<|MERGE_RESOLUTION|>--- conflicted
+++ resolved
@@ -5,7 +5,6 @@
  */
 package org.geoserver.importer.rest;
 
-<<<<<<< HEAD
 import static org.junit.Assert.assertEquals;
 import static org.junit.Assert.assertNotEquals;
 import static org.junit.Assert.assertNotNull;
@@ -20,29 +19,15 @@
 import org.geoserver.importer.ImportContext;
 import org.geoserver.importer.ImporterTestSupport;
 import org.geoserver.importer.SpatialFile;
-=======
-import net.sf.json.JSONArray;
-import net.sf.json.JSONObject;
-import org.geoserver.importer.*;
->>>>>>> f123ccc9
 import org.geotools.data.h2.H2DataStoreFactory;
 import org.junit.After;
 import org.junit.Before;
-import org.junit.Ignore;
 import org.junit.Test;
 import org.springframework.mock.web.MockHttpServletRequest;
 import org.springframework.mock.web.MockHttpServletResponse;
 
-<<<<<<< HEAD
 import net.sf.json.JSONArray;
 import net.sf.json.JSONObject;
-=======
-import java.io.File;
-import java.util.HashMap;
-import java.util.Map;
-
-import static org.junit.Assert.*;
->>>>>>> f123ccc9
 
 public class ImportResourceControllerTest extends ImporterTestSupport {
 
@@ -52,14 +37,14 @@
         File dir = unpack("shape/archsites_epsg_prj.zip");
         unpack("shape/bugsites_esri_prj.tar.gz", dir);
         importer.createContext(new Directory(dir));
-        
+
         dir = unpack("geotiff/EmissiveCampania.tif.bz2");
         importer.createContext(new Directory(dir));
-        
+
         dir = unpack("shape/archsites_no_crs.zip");
         importer.createContext(new SpatialFile(new File(dir, "archsites.shp")));
     }
-    
+
     @After
     public void cleanupData() throws Exception {
         // remove the cookbook store if any
@@ -68,8 +53,8 @@
 
     @Test
     public void testGetAllImports() throws Exception {
-        JSONObject json = (JSONObject) getAsJSON("/restng/imports",200);
-        
+        JSONObject json = (JSONObject) getAsJSON("/restng/imports", 200);
+
         assertNotNull(json.get("imports"));
 
         JSONArray imports = (JSONArray) json.get("imports");
@@ -82,35 +67,35 @@
         imprt = imports.getJSONObject(1);
         assertEquals(1, imprt.getInt("id"));
         assertTrue(imprt.getString("href").endsWith("/imports/1"));
-        
+
         imprt = imports.getJSONObject(2);
         assertEquals(2, imprt.getInt("id"));
         assertTrue(imprt.getString("href").endsWith("/imports/2"));
     }
-    
+
     @Test
     public void testGetNonExistantImport() throws Exception {
         MockHttpServletResponse resp = getAsServletResponse(("/restng/imports/9999"));
-        
+
         assertEquals(404, resp.getStatus());
     }
 
     @Test
     public void testGetImport() throws Exception {
-        JSONObject json = (JSONObject) getAsJSON("/restng/imports/0",200);
-        
+        JSONObject json = (JSONObject) getAsJSON("/restng/imports/0", 200);
+
         assertNotNull(json.get("import"));
-        
+
         JSONObject imprt = json.optJSONObject("import");
         assertEquals(0, imprt.getInt("id"));
-        
+
         JSONArray tasks = imprt.getJSONArray("tasks");
         assertEquals(2, tasks.size());
 
         assertEquals("READY", tasks.getJSONObject(0).get("state"));
         assertEquals("READY", tasks.getJSONObject(1).get("state"));
     }
-    
+
     @Test
     public void testGetImportExpandChildren() throws Exception {
         JSONObject json = (JSONObject) getAsJSON("/restng/imports/0?expand=2");
@@ -118,32 +103,32 @@
         JSONObject source = json.getJSONObject("import").getJSONObject("data");
         assertEquals("directory", source.getString("type"));
         assertEquals("Shapefile", source.getString("format"));
-        
+
         ImportContext context = importer.getContext(0);
-        assertEquals(((Directory)context.getData()).getFile().getPath(), 
-            source.getString("location"));
-        
+        assertEquals(((Directory) context.getData()).getFile().getPath(),
+                source.getString("location"));
+
         JSONArray files = source.getJSONArray("files");
         assertEquals(2, files.size());
-        
+
         JSONArray tasks = json.getJSONObject("import").getJSONArray("tasks");
         assertEquals(2, tasks.size());
-        
+
         JSONObject t = tasks.getJSONObject(0);
         assertEquals("READY", t.getString("state"));
-        
+
         t = tasks.getJSONObject(1);
         assertEquals("READY", t.getString("state"));
     }
-    
+
     @Test
     public void testGetImport2() throws Exception {
-        JSONObject json = (JSONObject) getAsJSON("/restng/imports/1?expand=3",200);
+        JSONObject json = (JSONObject) getAsJSON("/restng/imports/1?expand=3", 200);
         assertNotNull(json.get("import"));
-        
+
         JSONObject imprt = json.optJSONObject("import");
         assertEquals(1, imprt.getInt("id"));
-        
+
         JSONArray tasks = imprt.getJSONArray("tasks");
         assertEquals(1, tasks.size());
 
@@ -153,10 +138,10 @@
         JSONObject source = imprt.getJSONArray("tasks").getJSONObject(0).getJSONObject("data");
         assertEquals("file", source.getString("type"));
         assertEquals("GeoTIFF", source.getString("format"));
-        
+
         ImportContext context = importer.getContext(1);
-        assertEquals(((SpatialFile)context.getTasks().get(0).getData()).getFile().getParentFile().getPath(), 
-            source.getString("location"));
+        assertEquals(((SpatialFile) context.getTasks().get(0).getData()).getFile().getParentFile()
+                .getPath(), source.getString("location"));
 
         assertEquals("EmissiveCampania.tif", source.getString("file"));
     }
@@ -165,10 +150,10 @@
     public void testGetImport3() throws Exception {
         JSONObject json = (JSONObject) getAsJSON("/restng/imports/2?expand=2");
         assertNotNull(json.get("import"));
-        
+
         JSONObject imprt = json.optJSONObject("import");
         assertEquals(2, imprt.getInt("id"));
-        
+
         JSONArray tasks = imprt.getJSONArray("tasks");
         assertEquals(1, tasks.size());
 
@@ -191,7 +176,7 @@
         importer.createContext(new Database(params));
 
         JSONObject json = (JSONObject) getAsJSON("/restng/imports/3?expand=2");
-        
+
         assertNotNull(json.get("import"));
 
         JSONObject source = json.getJSONObject("import").getJSONObject("data");
@@ -205,43 +190,45 @@
     }
 
     @Test
-    
+
     public void testPost() throws Exception {
-        
-        MockHttpServletResponse resp = postAsServletResponse("/restng/imports", "","application/json");
-        assertEquals(201, resp.getStatus());
-        assertNotNull( resp.getHeader( "Location") );
+
+        MockHttpServletResponse resp = postAsServletResponse("/restng/imports", "",
+                "application/json");
+        assertEquals(201, resp.getStatus());
+        assertNotNull(resp.getHeader("Location"));
 
         int id = lastId();
-        assertTrue( resp.getHeader("Location").endsWith( "/imports/"+ id));
-    
+        assertTrue(resp.getHeader("Location").endsWith("/imports/" + id));
+
         JSONObject json = (JSONObject) json(resp);
         JSONObject imprt = json.getJSONObject("import");
 
         assertEquals(ImportContext.State.PENDING.name(), imprt.get("state"));
         assertEquals(id, imprt.getInt("id"));
     }
-    
+
     @Test
     public void testPutWithId() throws Exception {
         // propose a new import id
-        MockHttpServletResponse resp = putAsServletResponse("/restng/imports/8675309","","application/json");
+        MockHttpServletResponse resp = putAsServletResponse("/restng/imports/8675309", "",
+                "application/json");
         assertEquals(201, resp.getStatus());
 
         resp = getAsServletResponse("/restng/imports/8675309");
         assertEquals(200, resp.getStatus());
         JSONObject json = (JSONObject) json(resp);
         JSONObject imprt = json.getJSONObject("import");
-        
+
         assertEquals(8675309, imprt.getInt("id"));
-        
+
         // now propose a new one that is less than the earlier
-        resp = putAsServletResponse("/restng/imports/8675000","","application/json");
+        resp = putAsServletResponse("/restng/imports/8675000", "", "application/json");
         assertEquals(201, resp.getStatus());
         // it should be one more than the latest
-    
+
         assertTrue(resp.getHeader("Location").endsWith("/restng/imports/8675310"));
-        
+
         // and just make sure the other parts work
         resp = getAsServletResponse("/restng/imports/8675310");
         assertEquals(200, resp.getStatus());
@@ -250,38 +237,27 @@
         assertEquals(8675310, imprt.getInt("id"));
 
         // now a normal request - make sure it continues the sequence
-        resp = postAsServletResponse("/restng/imports/", "{}","application/json");
-        assertEquals(201, resp.getStatus());
-        assertNotNull( resp.getHeader( "Location") );
-        assertTrue(resp.getHeader("Location").endsWith( "/imports/8675311"));
+        resp = postAsServletResponse("/restng/imports/", "{}", "application/json");
+        assertEquals(201, resp.getStatus());
+        assertNotNull(resp.getHeader("Location"));
+        assertTrue(resp.getHeader("Location").endsWith("/imports/8675311"));
     }
 
     @Test
     public void testPostWithTarget() throws Exception {
         createH2DataStore("sf", "skunkworks");
 
-        String json = 
-            "{" + 
-                "\"import\": { " + 
-                    "\"targetWorkspace\": {" +
-                       "\"workspace\": {" + 
-                           "\"name\": \"sf\"" + 
-                       "}" + 
-                    "}," +
-                    "\"targetStore\": {" +
-                        "\"dataStore\": {" + 
-                            "\"name\": \"skunkworks\"" + 
-                        "}" + 
-                     "}" +
-                "}" + 
-            "}";
-        
-        MockHttpServletResponse resp = postAsServletResponse("/restng/imports", json, "application/json");
-        assertEquals(201, resp.getStatus());
-        assertNotNull( resp.getHeader( "Location") );
+        String json = "{" + "\"import\": { " + "\"targetWorkspace\": {" + "\"workspace\": {"
+                + "\"name\": \"sf\"" + "}" + "}," + "\"targetStore\": {" + "\"dataStore\": {"
+                + "\"name\": \"skunkworks\"" + "}" + "}" + "}" + "}";
+
+        MockHttpServletResponse resp = postAsServletResponse("/restng/imports", json,
+                "application/json");
+        assertEquals(201, resp.getStatus());
+        assertNotNull(resp.getHeader("Location"));
 
         int id = lastId();
-        assertTrue( resp.getHeader("Location").endsWith( "/imports/"+ id));
+        assertTrue(resp.getHeader("Location").endsWith("/imports/" + id));
 
         ImportContext ctx = importer.getContext(id);
         assertNotNull(ctx);
@@ -291,17 +267,18 @@
         assertEquals("skunkworks", ctx.getTargetStore().getName());
     }
 
-    private MockHttpServletResponse postAsServletResponseNoContentType(String path, String body) throws Exception {
+    private MockHttpServletResponse postAsServletResponseNoContentType(String path, String body)
+            throws Exception {
         MockHttpServletRequest request = createRequest(path);
         request.setMethod("POST");
-        if(body!=null && !body.isEmpty()) {
+        if (body != null && !body.isEmpty()) {
             request.setContent(body.getBytes("UTF-8"));
         }
         return dispatch(request);
     }
 
     @Test
-   
+
     public void testPostNoMediaType() throws Exception {
         MockHttpServletResponse resp = postAsServletResponseNoContentType("/restng/imports", "");
         assertEquals(201, resp.getStatus());
@@ -310,8 +287,8 @@
     @Test
     public void testImportSessionIdNotInt() throws Exception {
         MockHttpServletResponse resp = postAsServletResponse("/restng/imports/foo", "");
-        //assertEquals(404, resp.getStatus());
-        //Spring feels that 400 is better than 404 for this! - IJT
+        // assertEquals(404, resp.getStatus());
+        // Spring feels that 400 is better than 404 for this! - IJT
         assertEquals(400, resp.getStatus());
     }
 
