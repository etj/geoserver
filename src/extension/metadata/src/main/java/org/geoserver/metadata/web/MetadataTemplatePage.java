/* (c) 2018 Open Source Geospatial Foundation - all rights reserved
 * This code is licensed under the GPL 2.0 license, available at the root
 * application directory.
 */

package org.geoserver.metadata.web;

import java.io.IOException;
import java.util.ArrayList;
import java.util.List;
import java.util.UUID;
import java.util.concurrent.Executors;
import java.util.logging.Level;
import java.util.logging.Logger;
import org.apache.commons.lang.exception.ExceptionUtils;
import org.apache.wicket.Component;
import org.apache.wicket.ajax.AjaxRequestTarget;
import org.apache.wicket.ajax.markup.html.AjaxLink;
import org.apache.wicket.ajax.markup.html.form.AjaxSubmitLink;
import org.apache.wicket.extensions.markup.html.tabs.AbstractTab;
import org.apache.wicket.extensions.markup.html.tabs.ITab;
import org.apache.wicket.extensions.markup.html.tabs.TabbedPanel;
import org.apache.wicket.markup.html.basic.Label;
import org.apache.wicket.markup.html.form.Form;
import org.apache.wicket.markup.html.form.TextField;
import org.apache.wicket.markup.html.panel.Panel;
import org.apache.wicket.model.IModel;
import org.apache.wicket.model.Model;
import org.apache.wicket.model.PropertyModel;
import org.apache.wicket.model.ResourceModel;
import org.geoserver.metadata.data.model.ComplexMetadataMap;
import org.geoserver.metadata.data.model.MetadataTemplate;
import org.geoserver.metadata.data.model.impl.ComplexMetadataMapImpl;
import org.geoserver.metadata.data.model.impl.GlobalModel;
import org.geoserver.metadata.data.model.impl.MetadataTemplateImpl;
import org.geoserver.metadata.data.service.ComplexMetadataService;
import org.geoserver.metadata.data.service.MetadataTemplateService;
import org.geoserver.metadata.web.panel.LinkedLayersPanel;
import org.geoserver.metadata.web.panel.MetadataPanel;
import org.geoserver.metadata.web.panel.ProgressPanel;
import org.geoserver.web.ComponentAuthorizer;
import org.geoserver.web.GeoServerApplication;
import org.geoserver.web.GeoServerSecuredPage;
import org.geoserver.web.wicket.GSModalWindow;
import org.geoserver.web.wicket.GeoServerDialog;
import org.geoserver.web.wicket.ParamResourceModel;
import org.geotools.util.logging.Logging;

/**
 * The template page, view or edit the values in the template.
 *
 * @author Timothy De Bock - timothy.debock.github@gmail.com
 * @author Niels Charlier
 */
// TODO WICKET8 - Verify this page works OK
public class MetadataTemplatePage extends GeoServerSecuredPage {

    private static final Logger LOGGER = Logging.getLogger(MetadataTemplatePage.class);

    private static final long serialVersionUID = 2273966783474224452L;

    private final IModel<List<MetadataTemplate>> templates;

    private final IModel<MetadataTemplate> metadataTemplateModel;

    private ProgressPanel progressPanel;

    private GeoServerDialog dialog;

    public MetadataTemplatePage(IModel<List<MetadataTemplate>> templates) {
        this(templates, new Model<>(newTemplate()));
    }

    private static MetadataTemplate newTemplate() {
        MetadataTemplateImpl template = new MetadataTemplateImpl();
        template.setId(UUID.randomUUID().toString());
        return template;
    }

    public MetadataTemplatePage(
            IModel<List<MetadataTemplate>> templates,
            IModel<MetadataTemplate> metadataTemplateModel) {
        this.templates = templates;
        this.metadataTemplateModel = metadataTemplateModel;
    }

    @Override
    public void onInitialize() {
        super.onInitialize();

        add(dialog = new GeoServerDialog("dialog"));
        dialog.setInitialHeight(100);
        ((GSModalWindow) dialog.get("dialog")).showUnloadConfirmation(false);

        IModel<ComplexMetadataMap> metadataModel =
                new Model<>(
                        new ComplexMetadataMapImpl(
                                metadataTemplateModel.getObject().getMetadata()));
        ComplexMetadataService service =
                GeoServerApplication.get()
                        .getApplicationContext()
                        .getBean(ComplexMetadataService.class);
        service.clean(metadataModel.getObject());

        add(
                progressPanel =
                        new ProgressPanel(
                                "progress",
                                new ResourceModel("MetadataTemplatesPage.updatingMetadata")));

        Form<?> form = new Form<>("form");

        AjaxSubmitLink saveButton = createSaveButton();
        saveButton.setOutputMarkupId(true);
        form.add(saveButton);
        form.add(createCancelButton());

        TextField<String> nameField = createNameField(form, saveButton);
        form.add(nameField);

        TextField<String> desicription =
                new TextField<>(
                        "description", new PropertyModel<>(metadataTemplateModel, "description"));
        form.add(desicription);

        List<ITab> tabs = new ArrayList<>();
        tabs.add(
                new AbstractTab(new ResourceModel("editMetadata")) {
                    private static final long serialVersionUID = 4375160438369461475L;

                    @Override
                    public Panel getPanel(String panelId) {
                        return MetadataPanel.buildPanel(panelId, metadataModel, null, null);
                    }
                });
        tabs.add(
                new AbstractTab(new ResourceModel("linkedLayers")) {
                    private static final long serialVersionUID = 871647379377450152L;

                    @Override
                    public Panel getPanel(String panelId) {
                        return new LinkedLayersPanel(panelId, metadataTemplateModel);
                    }
                });
        form.add(new TabbedPanel<>("metadataTabs", tabs));

        this.add(form);
    }

    @Override
    protected ComponentAuthorizer getPageAuthorizer() {
        return ComponentAuthorizer.WORKSPACE_ADMIN;
    }

    private TextField<String> createNameField(final Form<?> form, final AjaxSubmitLink saveButton) {
        return new TextField<>("name", new PropertyModel<>(metadataTemplateModel, "name")) {
            private static final long serialVersionUID = -3736209422699508894L;

            @Override
            public boolean isRequired() {
                return form.findSubmitter() == saveButton;
            }
        };
    }

    private AjaxSubmitLink createSaveButton() {
        return new AjaxSubmitLink("save") {
            private static final long serialVersionUID = 8749672113664556346L;

            @Override
<<<<<<< HEAD
            public void onSubmit(AjaxRequestTarget target, Form<?> form) {
=======
            public void onSubmit(AjaxRequestTarget target) {
>>>>>>> 84cf890f
                if (!metadataTemplateModel.getObject().getLinkedLayers().isEmpty()) {
                    dialog.showOkCancel(
                            target,
                            new GeoServerDialog.DialogDelegate() {

                                private boolean ok = false;

                                private static final long serialVersionUID = 6769706050075583226L;

                                @Override
                                protected Component getContents(String id) {
                                    int numLinkedLayers =
                                            metadataTemplateModel
                                                    .getObject()
                                                    .getLinkedLayers()
                                                    .size();
                                    return new Label(
                                            id,
                                            new ParamResourceModel(
                                                    "saveWarning",
                                                    MetadataTemplatePage.this,
                                                    numLinkedLayers));
                                }

                                @Override
                                public void onClose(AjaxRequestTarget target) {
                                    if (ok) {
                                        save(getForm(), target);
                                    }
                                }

                                @Override
                                protected boolean onSubmit(
                                        AjaxRequestTarget target, Component contents) {
                                    ok = true;
                                    return true;
                                }
                            });
                } else {
                    save(getForm(), target);
                }
            }

            @Override
            protected void onError(AjaxRequestTarget target) {
                addFeedbackPanels(target);
            }
        };
    }

    private AjaxLink<Object> createCancelButton() {
        return new AjaxLink<>("cancel") {
            private static final long serialVersionUID = -6892944747517089296L;

            @Override
            public void onClick(AjaxRequestTarget target) {
                doReturn();
            }
        };
    }

    private void save(Form<?> form, AjaxRequestTarget target) {
        MetadataTemplateService service =
                GeoServerApplication.get()
                        .getApplicationContext()
                        .getBean(MetadataTemplateService.class);
        try {
            boolean isOld = templates.getObject().contains(metadataTemplateModel.getObject());

            if (isOld) {
                // before saving,
                // update linked layers with latest version, in case it was elsewhere changed
                metadataTemplateModel.getObject().getLinkedLayers().clear();
                metadataTemplateModel
                        .getObject()
                        .getLinkedLayers()
                        .addAll(
                                service.getById(metadataTemplateModel.getObject().getId())
                                        .getLinkedLayers());
            }
            // save
            service.save(metadataTemplateModel.getObject());
            if (isOld) {
                templates
                        .getObject()
                        .set(
                                templates.getObject().indexOf(metadataTemplateModel.getObject()),
                                metadataTemplateModel.getObject());
            } else {
                templates.getObject().add(metadataTemplateModel.getObject());
            }

            if (isOld) {
                GlobalModel<Float> progressModel = new GlobalModel<>(0.0f);

                Executors.newSingleThreadExecutor()
                        .execute(
                                new Runnable() {
                                    @Override
                                    public void run() {
                                        service.update(
                                                metadataTemplateModel.getObject(),
                                                progressModel.getKey());
                                    }
                                });

                progressPanel.start(
                        target,
                        progressModel,
                        new ProgressPanel.EventHandler() {
                            private static final long serialVersionUID = 8967087707332457974L;

                            @Override
                            public void onFinished(AjaxRequestTarget target) {
                                doReturn();
                                progressModel.cleanUp();
                            }

                            @Override
                            public void onCanceled(AjaxRequestTarget target) {
                                doReturn();
                                progressModel.cleanUp();
                            }
                        });
            } else {
                doReturn();
            }
        } catch (IOException | IllegalArgumentException e) {
            if (e instanceof IOException) {
                LOGGER.log(Level.WARNING, e.getMessage(), e);
            }
            Throwable rootCause = ExceptionUtils.getRootCause(e);
            String message =
                    rootCause == null ? e.getLocalizedMessage() : rootCause.getLocalizedMessage();
            if (message != null) {
                form.error(message);
            }
            addFeedbackPanels(target);
        }
    }
}<|MERGE_RESOLUTION|>--- conflicted
+++ resolved
@@ -168,11 +168,7 @@
             private static final long serialVersionUID = 8749672113664556346L;
 
             @Override
-<<<<<<< HEAD
             public void onSubmit(AjaxRequestTarget target, Form<?> form) {
-=======
-            public void onSubmit(AjaxRequestTarget target) {
->>>>>>> 84cf890f
                 if (!metadataTemplateModel.getObject().getLinkedLayers().isEmpty()) {
                     dialog.showOkCancel(
                             target,
