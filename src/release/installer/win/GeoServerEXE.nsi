; GeoServer Windows installer creation file.

; Define your application name
!define APPNAME "GeoServer"
<<<<<<< HEAD
!define VERSION "2.2-RC2"
=======
!define VERSION "2.2-RC3"
>>>>>>> dd4c2caa
;!define LONGVERSION "2.0.0.0"
!define APPNAMEANDVERSION "${APPNAME} ${VERSION}"

; Main Install settings
Name "${APPNAMEANDVERSION}"
InstallDir "$PROGRAMFILES\${APPNAMEANDVERSION}"
InstallDirRegKey HKLM "Software\${APPNAME}" ""
OutFile "geoserver-${VERSION}.exe"

;Compression options
CRCCheck on

; For Vista
RequestExecutionLevel admin

; Modern interface settings
!include "MUI.nsh" ; Modern interface
!include "StrFunc.nsh" ; String functions
!include "LogicLib.nsh" ; ${If} ${Case} etc.
!include "nsDialogs.nsh" ; For Custom page layouts (Radio buttons etc)

; Might be the same as !define
Var STARTMENU_FOLDER
Var JavaHome
Var JavaHomeTemp
Var JavaHomeHWND
Var BrowseJavaHWND
Var JavaPathCheck
Var LinkHWND
Var DataDir
Var DataDirTemp
Var DataDirHWND
Var BrowseDataDirHWND
Var DataDirPathCheck
Var IsExisting
Var DefaultDataDir
Var ExistingDataDir
Var GSUser
Var GSPass
Var GSUserHWND
Var GSPassHWND
Var IsManual
Var Manual
Var Service
Var Port
Var PortHWND

;Version Information (Version tab for EXE properties)
;VIProductVersion ${LONGVERSION}
;VIAddVersionKey ProductName "${APPNAME}"
;VIAddVersionKey LegalCopyright "Copyright (c) 1999 - 2011 The Open Planning Project"
;VIAddVersionKey FileDescription "GeoServer Installer"
;VIAddVersionKey ProductVersion "${VERSION}"
;VIAddVersionKey FileVersion "${VERSION}"
;VIAddVersionKey Comments "http://geoserver.org"

; Install options page headers
LangString TEXT_JRE_TITLE ${LANG_ENGLISH} "Java Runtime Environment"
LangString TEXT_JRE_SUBTITLE ${LANG_ENGLISH} "Java Runtime Environment path selection"
LangString TEXT_DATADIR_TITLE ${LANG_ENGLISH} "GeoServer Data Directory"
LangString TEXT_DATADIR_SUBTITLE ${LANG_ENGLISH} "GeoServer Data Directory path selection"
LangString TEXT_TYPE_TITLE ${LANG_ENGLISH} "Type of Installation"
LangString TEXT_TYPE_SUBTITLE ${LANG_ENGLISH} "Select the type of installation"
LangString TEXT_READY_TITLE ${LANG_ENGLISH} "Ready to Install"
LangString TEXT_READY_SUBTITLE ${LANG_ENGLISH} "GeoServer is ready to be installed"
LangString TEXT_CREDS_TITLE ${LANG_ENGLISH} "GeoServer Administrator"
LangString TEXT_CREDS_SUBTITLE ${LANG_ENGLISH} "Set administrator credentials"
LangString TEXT_PORT_TITLE ${LANG_ENGLISH} "GeoServer Web Server Port"
LangString TEXT_PORT_SUBTITLE ${LANG_ENGLISH} "Set the port that GeoServer will respond on"

;Interface Settings
!define MUI_ICON "gs.ico"
!define MUI_UNICON "${NSISDIR}\Contrib\Graphics\Icons\win-uninstall.ico"
!define MUI_HEADERIMAGE
!define MUI_HEADERIMAGE_RIGHT
!define MUI_HEADERIMAGE_BITMAP header.bmp
!define MUI_WELCOMEFINISHPAGE_BITMAP side_left.bmp

;Start Menu Folder Page Configuration
!define MUI_STARTMENUPAGE_REGISTRY_ROOT "HKLM" 
!define MUI_STARTMENUPAGE_REGISTRY_KEY "Software\${APPNAME}" 
!define MUI_STARTMENUPAGE_REGISTRY_VALUENAME "Start Menu Folder"

; "Are you sure you wish to cancel" popup.
!define MUI_ABORTWARNING

; Optional welcome text here
  !define MUI_WELCOMEPAGE_TEXT "This wizard will guide you through the installation of ${APPNAMEANDVERSION}. \r\n\r\n\
	It is recommended that you close all other applications before starting Setup.\
	This will make it possible to update relevant system files without having to reboot your computer.\r\n\r\n\
	Please report any problems or suggestions to the GeoServer Users mailing list: geoserver-users@lists.sourceforge.net. \r\n\r\n\
	Click Next to continue."

; Install Page order
; This is the main list of installer things to do 
!insertmacro MUI_PAGE_WELCOME                                 ; Hello
Page custom CheckUserType                                     ; Die if not admin
!insertmacro MUI_PAGE_LICENSE "LICENSE.txt"                   ; Show license
!insertmacro MUI_PAGE_DIRECTORY                               ; Where to install
!insertmacro MUI_PAGE_STARTMENU Application $STARTMENU_FOLDER ; Start menu location
Page custom GetJRE                                            ; Look for exisitng JRE
Page custom JRE JRELeave                                      ; Set the JRE
Page custom GetDataDir                                        ; Look for existing data_dir
Page custom DataDir DataDirLeave                              ; Set the data directory
Page custom Creds                                             ; Set admin/password (if new data_dir)
Page custom Port                                              ; Set Jetty web server port
Page custom InstallType InstallTypeLeave                      ; Manual/Service
Page custom Ready                                             ; Summary page
!insertmacro MUI_PAGE_INSTFILES                               ; Actually do the install
!insertmacro MUI_PAGE_FINISH                                  ; Done

; Uninstall Page order
!insertmacro MUI_UNPAGE_CONFIRM   ; Are you sure you wish to uninstall?
!insertmacro MUI_UNPAGE_INSTFILES ; Do the uninstall

; Set languages (first is default language)
!insertmacro MUI_LANGUAGE "English"
!insertmacro MUI_RESERVEFILE_LANGDLL

; Startup tasks
Function .onInit
	
; Splash screen
  SetOutPath $TEMP
  File /oname=spltmp.bmp "splash.bmp"
  advsplash::show 1500 500 0 -1 $TEMP\spltmp
	;advsplash::show Delay FadeIn FadeOut KeyColor FileName
  Pop $0 ; $0 has '1' if the user closed the splash screen early,
         ;    has '0' if everything closed normally, and '-1' if some error occurred.
  Delete $TEMP\spltmp.bmp
	
  StrCpy $IsManual 1  ; Set to run manually by default
		
FunctionEnd

; Check the user type, and quit if it's not an administrator.
; Taken from Examples/UserInfo that ships with NSIS.
Function CheckUserType
  ClearErrors
  UserInfo::GetName
  IfErrors Win9x
  Pop $0
  UserInfo::GetAccountType
  Pop $1
  StrCmp $1 "Admin" Admin NoAdmin

  NoAdmin:
    MessageBox MB_ICONSTOP "Sorry, you must have administrative rights in order to install GeoServer."
    Quit

  Win9x:
    MessageBox MB_ICONSTOP "This installer is not supported on Windows 9x/ME."
    Quit
		
  Admin:
  StrCpy $1 "" ; zero out variable
	
FunctionEnd

; Find the %JAVA_HOME% used on the system, and put the result on the top of the stack
; Will check environment variables and the registry
; Will return an empty string if the path cannot be determined
Function FindJavaPath

  ClearErrors

  ReadEnvStr $1 JAVA_HOME
  IfErrors 0 End ; found in the environment variable

  ; No env var set
  ClearErrors
  ReadRegStr $2 HKLM "SOFTWARE\JavaSoft\Java Runtime Environment" "CurrentVersion"
  ReadRegStr $1 HKLM "SOFTWARE\JavaSoft\Java Runtime Environment\$2" "JavaHome"

  IfErrors 0 End ; or found in the registry  

  StrCpy $1 "" ; not found, zeroing out
  Goto End

  End:
  ; Put the result in the stack
  Push $1
  StrCpy $2 "" ; zero out

FunctionEnd

; Runs before the page is loaded to ensure that the better value (if any) is always reset.
Function GetJRE

    ${If} $JavaHome == ""
      Call FindJavaPath
      Pop $JavaHome
    ${EndIf}

FunctionEnd

; JRE page display
Function JRE

  !insertmacro MUI_HEADER_TEXT "$(TEXT_JRE_TITLE)" "$(TEXT_JRE_SUBTITLE)"

  StrCpy $JavaHomeTemp $JavaHome 

  Call JREPathValidInit
  Pop $8
  ;MessageBox MB_OK "$8"

  nsDialogs::Create 1018
  ; ${NSD_Create*} x y width height text

  ${NSD_CreateLabel} 0 0 100% 36u "Please select the path to your Java Runtime Environment (JRE).\
                                   $\r$\n$\r$\nIf you don't have a JRE installed, you can use the \
                                   link below to go to Oracle's website to download and install the \
                                   correct JRE for your system."

  ${NSD_CreateLink} 12u 40u 100% 12u "http://www.oracle.com/technetwork/java/javase/downloads/index.html"
  Pop $LinkHWND
  ${NSD_OnClick} $LinkHWND Link

  ${NSD_CreateDirRequest} 0 70u 240u 13u $JavaHomeTemp
  Pop $JavaHomeHWND
  ${NSD_OnChange} $JavaHomeHWND JREPathValid
  Pop $9

  ${NSD_CreateBrowseButton} 242u 70u 50u 13u "Browse..."
  Pop $BrowseJavaHWND
  ${NSD_OnClick} $BrowseJavaHWND BrowseJava

  ${NSD_CreateLabel} 0 86u 100% 12u " "
  Pop $JavaPathCheck

  ${If} $8 == "validJRE"
    ${NSD_SetText} $JavaPathCheck "This path contains a valid JRE"
    GetDlgItem $0 $HWNDPARENT 1 ; Next
    EnableWindow $0 1 ; Turns on
  ${EndIf}
  ${If} $8 == "novalidJRE"
    ${NSD_SetText} $JavaPathCheck "This path does not contain a valid JRE"
    GetDlgItem $0 $HWNDPARENT 1 ; Next
    EnableWindow $0 0 ; Turns off
  ${EndIf}
   
  nsDialogs::Show

FunctionEnd

; When the link is clicked...
Function Link

  Pop $0
  ExecShell "open" "http://www.oracle.com/technetwork/java/javase/downloads/index.html"

FunctionEnd

; Runs when page is initialized
Function JREPathValidInit

    IfFileExists "$JavaHome\bin\java.exe" NoErrors Errors

    NoErrors:
    StrCpy $8 "validJRE"
    Goto End

    Errors:
    StrCpy $8 "novalidJRE"
    
    End:
    Push $8

FunctionEnd

; Runs in real time
Function JREPathValid

  Pop $8
  ${NSD_GetText} $8 $JavaHomeTemp

  IfFileExists "$JavaHomeTemp\bin\java.exe" NoErrors Errors

  NoErrors:
    ${NSD_SetText} $JavaPathCheck "This path contains a valid JRE"
    GetDlgItem $0 $HWNDPARENT 1 ; Next
    EnableWindow $0 1 ; Enable
  Goto End

  Errors:
    ${NSD_SetText} $JavaPathCheck "This path does not contain a valid JRE"
    GetDlgItem $0 $HWNDPARENT 1 ; Next
    EnableWindow $0 0 ; Disable

  End:
    StrCpy $8 ""
    ClearErrors

FunctionEnd

; Brings up folder dialog
Function BrowseJava

  nsDialogs::SelectFolderDialog "Please select the location of your JRE..." $PROGRAMFILES
  Pop $1
  ${NSD_SetText} $JavaHomeHWND $1
    
FunctionEnd

; When done, set variable permanently
Function JRELeave

  StrCpy $JavaHome $JavaHomeTemp

FunctionEnd

; Find the %GEOSERVER_DATA_DIR% used on the system, and put the result on the top of the stack
Function FindDataDirPath

  ClearErrors
  ReadEnvStr $1 GEOSERVER_DATA_DIR
  IfFileExists $1 NoErrors Errors

  NoErrors:
    ClearErrors
    StrCpy $IsExisting 1
    Goto End

  Errors:
    ClearErrors
    StrCpy $1 "" ; not found
    StrCpy $IsExisting 0
    Goto End

  End:
    ClearErrors
    Push $1

FunctionEnd

; Runs before the page is loaded to ensure that the better value (if any) is always reset
Function GetDataDir

  ${If} $DataDir == ""
    Call FindDataDirPath
    Pop $DataDir
  ${EndIf}

FunctionEnd

; Data_dir page display
Function DataDir
	
  !insertmacro MUI_HEADER_TEXT "$(TEXT_DATADIR_TITLE)" "$(TEXT_DATADIR_SUBTITLE)"

  StrCpy $DataDirTemp $DataDir

  Call DataDirPathValidInit
  Pop $8

  nsDialogs::Create 1018
  ; ${NSD_Create*} x y width height text

  ${NSD_CreateLabel} 0 0 100% 24u "If you have an existing data directory, please select its path.  \
                                   Otherwise, the default data directory will be used."

  ${NSD_CreateRadioButton} 10u 36u 10u 10u
  Pop $DefaultDataDir

  ${NSD_CreateLabel} 25u 37u 250u 24u "Default data directory. Will be located at: \
                                       $\r$\n$INSTDIR\data_dir"

  ${NSD_CreateRadioButton} 10u 80u 10u 10u
  Pop $ExistingDataDir

  ${NSD_CreateLabel} 25u 81u 250u 12u "Existing data directory:"

  ${NSD_CreateDirRequest} 25u 94u 215u 13u $DataDirTemp
  Pop $DataDirHWND
  ${NSD_OnChange} $DataDirHWND DataDirPathValid
  Pop $9

  ${NSD_CreateBrowseButton} 242u 94u 50u 13u "Browse..."
  Pop $BrowseDataDirHWND
  ${NSD_OnClick} $BrowseDataDirHWND BrowseDataDir

  ${NSD_CreateLabel} 26u 108u 100% 12u " "
  Pop $DataDirPathCheck

  ${If} $8 == "validDataDir"
    ${NSD_SetText} $DataDirPathCheck "This path contains a valid data directory"
    GetDlgItem $0 $HWNDPARENT 1 ; Next
    EnableWindow $0 1 ; Turns on
  ${EndIf}
  ${If} $8 == "novalidDataDir"
    ${If} $IsExisting == 1  ; Dont' turn off unless the radio box is checked!
      ${NSD_SetText} $DataDirPathCheck "This path does not contain a valid data directory"
      GetDlgItem $0 $HWNDPARENT 1 ; Next
      EnableWindow $0 0 ; Turns off
    ${EndIf}
  ${EndIf}

  ; default check box
  ${If} $IsExisting == 1
    ${NSD_Check} $ExistingDataDir
  ${Else}
    ${NSD_Check} $DefaultDataDir
  ${EndIf}

  ${NSD_OnClick} $ExistingDataDir CheckBoxDataDirExisting
  ${NSD_OnClick} $DefaultDataDir CheckBoxDataDirDefault
   
  nsDialogs::Show

	
FunctionEnd

; Runs when page is initialized
Function DataDirPathValidInit

    IfFileExists "$DataDir\global.xml" NoErrors 0 ; 2.0 datadir
    IfFileExists "$DataDir\catalog.xml" NoErrors Errors ; 1.7 datadir

    NoErrors:
    StrCpy $8 "validDataDir"
    Goto End

    Errors:
    StrCpy $8 "novalidDataDir"
    
    End:
    Push $8

FunctionEnd

; Runs in real time
Function DataDirPathValid

    Pop $8
    ${NSD_GetText} $8 $DataDirTemp

    IfFileExists "$DataDirTemp\global.xml" NoErrors 0 ; 2.0 datadir
    IfFileExists "$DataDirTemp\catalog.xml" NoErrors Errors ; 1.7 datadir

    NoErrors:
      ${NSD_SetText} $DataDirPathCheck "This path contains a valid data directory"
      GetDlgItem $0 $HWNDPARENT 1 ; Next
      EnableWindow $0 1 ; Enable
      Goto End

    Errors:
      ${NSD_SetText} $DataDirPathCheck "This path does not contain a valid data directory"
      GetDlgItem $0 $HWNDPARENT 1 ; Next
      EnableWindow $0 0 ; Disable

    End:
      StrCpy $8 ""
      ClearErrors

FunctionEnd

; When Existing check box is checked
Function CheckBoxDataDirExisting

  ${NSD_GetText} $DataDirHWND $DataDirTemp
  IfFileExists "$DataDirTemp\*.xml" NoErrors Errors

  NoErrors:
    GetDlgItem $0 $HWNDPARENT 1 ; Next
    EnableWindow $0 1 ; Enable
    Goto End

  Errors:
    GetDlgItem $0 $HWNDPARENT 1 ; Next
    EnableWindow $0 0 ; Disable

  End:
    ClearErrors
    StrCpy $IsExisting 1

FunctionEnd

; When Default check box is checked
Function CheckBoxDataDirDefault

  GetDlgItem $0 $HWNDPARENT 1 ; Next
  EnableWindow $0 1 ; Turns on
  StrCpy $IsExisting 0

FunctionEnd

; Brings up folder dialog
Function BrowseDataDir

  nsDialogs::SelectFolderDialog "Please select the location of your data directory..." $PROGRAMFILES
  Pop $1

  ${If} $1 != "error" ; i.e. didn't hit cancel
    ${NSD_SetText} $DataDirHWND $1 ; populate the field
    ${NSD_Check} $ExistingDataDir ; change the check box
    ${NSD_UnCheck} $DefaultDataDir ; change the check box
    StrCpy $IsExisting 1 ; now using existing datadir
  ${EndIf}  

FunctionEnd

; When done, set variable permanently
Function DataDirLeave

  ${If} $IsExisting == 0 ; use the default
    StrCpy $DataDir "$INSTDIR\data_dir"
  ${ElseIf} $IsExisting == 1
    StrCpy $DataDir $DataDirTemp
  ${EndIf}

FunctionEnd

; Will build a page to input default GS admin creds
Function Creds

  StrCmp $IsExisting 1 SkipCreds
  
  !insertmacro MUI_HEADER_TEXT "$(TEXT_CREDS_TITLE)" "$(TEXT_CREDS_SUBTITLE)"
  nsDialogs::Create 1018

  ; Populates defaults on first display, and resets to default user blanked any of the values
  StrCmp $GSUser "" 0 +3
    StrCpy $GSUser "admin"
    StrCpy $GSPass "geoserver"
  StrCmp $GSPass "" 0 +3
    StrCpy $GSUser "admin"
    StrCpy $GSPass "geoserver"

  ;Syntax: ${NSD_*} x y width height text
  ${NSD_CreateLabel} 0 0 100% 36u "Set the username and password for administration of GeoServer."

  ${NSD_CreateLabel} 20u 40u 40u 14u "Username"  
  ${NSD_CreateText} 70u 38u 50u 14u $GSUser
  Pop $GSUserHWND
  ${NSD_OnChange} $GSUserHWND UsernameCheck

  ${NSD_CreateLabel} 20u 60u 40u 14u "Password" 
  ${NSD_CreateText} 70u 58u 50u 14u $GSPass
  Pop $GSPassHWND
  ${NSD_OnChange} $GSPassHWND PasswordCheck

  nsDialogs::Show

  SkipCreds: ; if data dir exists, we wouldn't want to change creds
   
FunctionEnd

; When username value is changed (realtime)
Function UsernameCheck

  ; Check for illegal values of $GSUser and fix immediately
  ${NSD_GetText} $GSUserHWND $GSUser
  StrCmp $GSUser "" NoContinue Continue

  NoContinue:
    GetDlgItem $0 $HWNDPARENT 1 ; Next
    EnableWindow $0 0 ; Disable
    Goto End
  Continue:
  StrCmp $GSPass "" +3 0 ; must make sure neither is blank
    GetDlgItem $0 $HWNDPARENT 1 ; Next
    EnableWindow $0 1 ; Enable
  End:


FunctionEnd

; When password value is changed (realtime)
Function PasswordCheck

  ; Check for illegal values of $GSPass and fix immediately
  ${NSD_GetText} $GSPassHWND $GSPass
  StrCmp $GSPass "" NoContinue Continue

  NoContinue:
    GetDlgItem $0 $HWNDPARENT 1 ; Next
    EnableWindow $0 0 ; Disable
    Goto End
  Continue:
  StrCmp $GSUser "" +3 0 ; must make sure neither is blank
    GetDlgItem $0 $HWNDPARENT 1 ; Next
    EnableWindow $0 1 ; Enable
  End:

FunctionEnd

; Set the web server port
Function Port

  !insertmacro MUI_HEADER_TEXT "$(TEXT_PORT_TITLE)" "$(TEXT_PORT_SUBTITLE)"
  nsDialogs::Create 1018

  ; Populates defaults on first display, and resets to default user blanked any of the values
  StrCmp $Port "" 0 +2
    StrCpy $Port "8080"

  ;Syntax: ${NSD_*} x y width height text
  ${NSD_CreateLabel} 0 0 100% 36u "Set the web server port that GeoServer will respond on."

  ${NSD_CreateLabel} 20u 40u 20u 14u "Port"  
  ${NSD_CreateNumber} 50u 38u 50u 14u $Port
  Pop $PortHWND
  ${NSD_OnChange} $PortHWND PortCheck

  ${NSD_CreateLabel} 110u 40u 120u 14u "Valid range is 1024-65535." 

  nsDialogs::Show

FunctionEnd

; When port value is changed (realtime)
Function PortCheck

  ; Check for illegal values of $Port and fix immediately

  ${NSD_GetText} $PortHWND $Port


  ; Check for illegal values of $Port
  ${If} $Port < 1024        ; Too low
  ${OrIf} $Port > 65535     ; Too high
    GetDlgItem $0 $HWNDPARENT 1 ; Next
    EnableWindow $0 0 ; Disable
  ${Else}
    GetDlgItem $0 $HWNDPARENT 1 ; Next
    EnableWindow $0 1 ; Enable
  ${EndIf}

FunctionEnd

; Manual vs service selection
Function InstallType

  nsDialogs::Create 1018
  !insertmacro MUI_HEADER_TEXT "$(TEXT_TYPE_TITLE)" "$(TEXT_TYPE_SUBTITLE)"

  ;Syntax: ${NSD_*} x y width height text
  ${NSD_CreateLabel} 0 0 100% 24u 'Select the type of installation for GeoServer.  If you are unsure of which option to choose, select the "Run manually" option.'
  ${NSD_CreateRadioButton} 10u 28u 50% 12u "Run manually"
  Pop $Manual

  ${NSD_CreateLabel} 10u 44u 90% 24u "Installed for the current user.  Must be manually started and stopped."
  ${NSD_CreateRadioButton} 10u 72u 50% 12u "Install as a service"
  Pop $Service

  ${If} $IsManual == 1
    ${NSD_Check} $Manual ; Default
  ${Else}
    ${NSD_Check} $Service
  ${EndIf}

  ${NSD_CreateLabel} 10u 88u 90% 24u "Installed for all users.  Will run as as a Windows Service for greater security.  Requires a 32 bit JRE."

  nsDialogs::Show

FunctionEnd

; Records the final state of manual vs service
Function InstallTypeLeave

  ${NSD_GetState} $Manual $IsManual
  ; $IsManual = 1 -> Run manually
  ; $IsManual = 0 -> Run as service

FunctionEnd

; Summary page before install
Function Ready

  nsDialogs::Create 1018
  !insertmacro MUI_HEADER_TEXT "$(TEXT_READY_TITLE)" "$(TEXT_READY_SUBTITLE)"

  ;Syntax: ${NSD_*} x y width height text
  ${NSD_CreateLabel} 0 0 100% 24u "Please review the settings below and click the Back button if \
                                   changes need to be made.  Click the Install button to continue."

  ; Directory
  ${NSD_CreateLabel} 10u 25u 35% 24u "Installation directory:"
  ${NSD_CreateLabel} 40% 25u 60% 24u "$INSTDIR"

  ; Install type
  ${NSD_CreateLabel} 10u 45u 35% 24u "Installation type:"
  ${If} $IsManual == 1
    ${NSD_CreateLabel} 40% 45u 60% 24u "Run manually"
  ${Else}
    ${NSD_CreateLabel} 40% 45u 60% 24u "Installed as a service"
  ${EndIf}
 
  ; JRE
  ${NSD_CreateLabel} 10u 65u 35% 24u "Java Runtime Environment:"
  ${NSD_CreateLabel} 40% 65u 60% 24u "$JavaHome"


  ; Data dir
  ${NSD_CreateLabel} 10u 85u 35% 24u "Data Directory:"
  ${If} $IsExisting == 1
    ${NSD_CreateLabel} 40% 85u 60% 24u "Using existing data directory:$\r$\n$DataDir"
  ${Else}
    ${NSD_CreateLabel} 40% 85u 60% 24u "Using default data directory:$\r$\n$DataDir"
  ${EndIf}

  ; Creds
  ${If} $IsExisting == 1
    ${NSD_CreateLabel} 10u 112u 35% 24u "Port:"
    ${NSD_CreateLabel} 40% 112u 60% 24u "$Port"
  ${Else}
    ${NSD_CreateLabel} 10u 112u 35% 24u "Username / Password / Port:"
    ${NSD_CreateLabel} 40% 112u 60% 24u "$GSUser / $GSPass / $Port"
  ${EndIf}

  nsDialogs::Show

FunctionEnd

; Write an environment variable
Function WriteEnvVar

  Pop $4
  Pop $3

  ;This writes a SYSTEM variable, not a User variable
  ;WriteRegExpandStr HKLM "SYSTEM\CurrentControlSet\Control\Session Manager\Environment" variable value
  
  WriteRegExpandStr HKLM "SYSTEM\CurrentControlSet\Control\Session Manager\Environment" $3 $4
  SendMessage ${HWND_BROADCAST} ${WM_WININICHANGE} 0 "STR:Environment" /TIMEOUT=5000

  StrCpy $3 ""
  StrCpy $4 ""

FunctionEnd

; Remove an environment variable
Function un.DeleteEnvVar

  Pop $3
  DeleteRegValue HKLM "SYSTEM\CurrentControlSet\Control\Session Manager\Environment" $3
  StrCpy $3 ""

FunctionEnd


; The main install section
Section "Main" SectionMain
	
  SectionIn RO ; Makes this install mandatory
  SetOverwrite on

  ; Section Files and Shortcuts
  CreateDirectory "$INSTDIR"
  SetOutPath "$INSTDIR"
  File /a start.jar
  File /a GPL.txt
  File /a LICENSE.txt
  File /a README.txt
  File /a RUNNING.txt
  File /r data_dir
  File /r etc
  File /r lib
  File /r logs
  File /r resources
  File /r webapps
  File /r gs.ico

  ; Write environment variables
  Push "JAVA_HOME"
  Push "$JavaHome"
  Call WriteEnvVar

  Push "GEOSERVER_HOME"
  Push "$INSTDIR"
  Call WriteEnvVar

  Push "GEOSERVER_DATA_DIR"
  Push "$DataDir"
  Call WriteEnvVar

  ${If} $IsManual == 0 ; service

    SetOutPath "$INSTDIR"
    File /a wrapper.exe
    File /a wrapper-server-license.txt

    CreateDirectory "$INSTDIR\wrapper"
    SetOutPath "$INSTDIR\wrapper"
    File /a wrapper.conf

    CreateDirectory "$INSTDIR\wrapper\lib"
    SetOutPath "$INSTDIR\wrapper\lib"
    File /a wrapper.jar
    File /a wrapper.dll
	
    ; Install the service (and start it)
    nsExec::Exec "$INSTDIR\wrapper.exe -it ./wrapper/wrapper.conf wrapper.java.additional.3=-Djetty.port=$Port"

  ${EndIf}

  ; Security (of sorts)
  ${If} $IsManual == 1 ; manual
    AccessControl::GrantOnFile "$INSTDIR\" "(BU)" "FullAccess"
  ${ElseIf} $IsManual == 0 ; service
    AccessControl::GrantOnFile "$INSTDIR\logs" "NT AUTHORITY\Network Service" "FullAccess"
    AccessControl::GrantOnFile "$DataDir" "NT AUTHORITY\Network Service" "FullAccess"
  ${EndIf}

SectionEnd

; What happens at the end of the install.
Section -FinishSection

  ; New users.properties file is created here
  StrCmp $IsExisting 1 NoWriteCreds WriteCreds

  WriteCreds:
    Delete "$DataDir\security\users.properties"
    FileOpen $R9 "$DataDir\security\users.properties" w
    FileWrite $R9 "$GSUser=$GSPass,ROLE_ADMINISTRATOR"
    FileClose $R9
	
  NoWriteCreds:

  ;Start Menu
  !insertmacro MUI_STARTMENU_WRITE_BEGIN Application

  ;Create shortcuts
  CreateDirectory "$SMPROGRAMS\$STARTMENU_FOLDER"
  CreateShortCut "$SMPROGRAMS\$STARTMENU_FOLDER\GeoServer Homepage.lnk" "http://geoserver.org"
  CreateShortCut "$SMPROGRAMS\$STARTMENU_FOLDER\GeoServer Web Admin Page.lnk" "http://localhost:$Port/geoserver/web"
  CreateShortCut "$SMPROGRAMS\$STARTMENU_FOLDER\GeoServer Data Directory.lnk" "$DataDir"
  CreateShortCut "$SMPROGRAMS\$STARTMENU_FOLDER\Uninstall.lnk" "$INSTDIR\Uninstall.exe"

  CreateDirectory "$INSTDIR\bin"
  SetOutPath "$INSTDIR\bin"

  ${If} $IsManual == 0  ; service

    FileOpen $9 startup.bat w ; Opens a Empty File and fills it
    FileWrite $9 'call "$INSTDIR\wrapper.exe" -t wrapper/wrapper.conf' 
    FileClose $9 ; Closes the file

    FileOpen $9 shutdown.bat w ; Opens a Empty File and fills it
    FileWrite $9 'call "$INSTDIR\wrapper.exe" -p wrapper/wrapper.conf' 
    FileClose $9 ; Closes the file

  ${ElseIf} $IsManual == 1 ; manual

    FileOpen $9 startup.bat w ; Opens a Empty File and fills it
    FileWrite $9 'call "$JavaHome\bin\java.exe" -DGEOSERVER_DATA_DIR="$DataDir" -Xmx512m -DSTOP.PORT=8079 -DSTOP.KEY=geoserver -Djetty.port=$Port -Djetty.logs="$INSTDIR\logs" -jar "$INSTDIR\start.jar"'
    FileClose $9 ; Closes the file

    FileOpen $9 shutdown.bat w ; Opens a Empty File and fills it
    FileWrite $9 'call "$JavaHome\bin\java.exe" -DSTOP.PORT=8079 -DSTOP.KEY=geoserver -jar "$INSTDIR\start.jar" --stop'
    FileClose $9 ; Closes the file

  ${EndIf}

  CreateShortCut "$SMPROGRAMS\$STARTMENU_FOLDER\Start GeoServer.lnk" "$INSTDIR\bin\startup.bat" \
                 "" "$INSTDIR\gs.ico" 0
  CreateShortCut "$SMPROGRAMS\$STARTMENU_FOLDER\Stop GeoServer.lnk" "$INSTDIR\bin\shutdown.bat" \
                 "" "$INSTDIR\gs.ico" 0

  !insertmacro MUI_STARTMENU_WRITE_END

  ; Registry
  WriteRegStr HKLM "Software\${APPNAME}" "" "$INSTDIR"

  ; For the Add/Remove programs area
  !define UNINSTALLREGPATH "Software\Microsoft\Windows\CurrentVersion\Uninstall"
  WriteRegStr HKLM "${UNINSTALLREGPATH}\${APPNAMEANDVERSION}" "DisplayName" "${APPNAMEANDVERSION}"
  WriteRegStr HKLM "${UNINSTALLREGPATH}\${APPNAMEANDVERSION}" "UninstallString" "$INSTDIR\uninstall.exe"
  WriteRegStr HKLM "${UNINSTALLREGPATH}\${APPNAMEANDVERSION}" "InstallLocation" "$INSTDIR"
  WriteRegStr HKLM "${UNINSTALLREGPATH}\${APPNAMEANDVERSION}" "DisplayIcon" "$INSTDIR\gs.ico"
  WriteRegStr HKLM "${UNINSTALLREGPATH}\${APPNAMEANDVERSION}" "HelpLink" "http://geoserver.org"
  WriteRegDWORD HKLM "${UNINSTALLREGPATH}\${APPNAMEANDVERSION}" "NoModify" "1"
  WriteRegDWORD HKLM "${UNINSTALLREGPATH}\${APPNAMEANDVERSION}" "NoRepair" "1"

  WriteUninstaller "$INSTDIR\uninstall.exe"

SectionEnd

;Uninstall section
Section Uninstall

  ; Stop
  IfFileExists "$INSTDIR\wrapper.exe" StopService StopManual
  StopService:
    ExecWait "$INSTDIR\wrapper.exe -r wrapper/wrapper.conf"
    Sleep 4000 ; to make sure it's fully stopped
    RMDir /r "$INSTDIR\wrapper" ; while we're here
    Goto Continue
  StopManual:
    ExecWait "$INSTDIR\bin\shutdown.bat"
    Sleep 4000 ; to make sure it's fully stopped
  Continue:


  ; Remove env var
  Push GEOSERVER_HOME
  Call un.DeleteEnvVar

  SetOutPath $TEMP

  ;Remove from registry...
  DeleteRegKey HKLM "Software\Microsoft\Windows\CurrentVersion\Uninstall\${APPNAMEANDVERSION}"
  DeleteRegKey HKLM "SOFTWARE\${APPNAME}"

  ; Delete self
  Delete "$INSTDIR\uninstall.exe"
	
  ; Delete Shortcuts
  RMDir /r "$SMPROGRAMS\${APPNAMEANDVERSION}"

  ; Delete files/folders
  RMDir /r "$INSTDIR\data_dir"
  RMDir /r "$INSTDIR\bin"
  RMDir /r "$INSTDIR\etc"
  RMDir /r "$INSTDIR\lib"
  RMDir /r "$INSTDIR\logs"
  RMDir /r "$INSTDIR\resources"
  RMDir /r "$INSTDIR\webapps"
  RMDir /r "$INSTDIR\v*" ; EPSG DB
  Delete "$INSTDIR\*.*"

  RMDir "$INSTDIR\" ; no /r!

  IfFileExists "$INSTDIR\*.*" 0 +2
    MessageBox MB_OK|MB_ICONEXCLAMATION "Warning: Some files and folders could not be removed from:$\r$\n  $INSTDIR."  

SectionEnd

; The End<|MERGE_RESOLUTION|>--- conflicted
+++ resolved
@@ -1,12 +1,8 @@
-; GeoServer Windows installer creation file.
+; GeoServer Windows installer creation file.
 
 ; Define your application name
-!define APPNAME "GeoServer"
-<<<<<<< HEAD
-!define VERSION "2.2-RC2"
-=======
-!define VERSION "2.2-RC3"
->>>>>>> dd4c2caa
+!define APPNAME "GeoServer"
+!define VERSION "2.2-RC3"
 ;!define LONGVERSION "2.0.0.0"
 !define APPNAMEANDVERSION "${APPNAME} ${VERSION}"
 
@@ -15,133 +11,133 @@
 InstallDir "$PROGRAMFILES\${APPNAMEANDVERSION}"
 InstallDirRegKey HKLM "Software\${APPNAME}" ""
 OutFile "geoserver-${VERSION}.exe"
-
-;Compression options
-CRCCheck on
-
-; For Vista
-RequestExecutionLevel admin
-
+
+;Compression options
+CRCCheck on
+
+; For Vista
+RequestExecutionLevel admin
+
 ; Modern interface settings
-!include "MUI.nsh" ; Modern interface
-!include "StrFunc.nsh" ; String functions
-!include "LogicLib.nsh" ; ${If} ${Case} etc.
-!include "nsDialogs.nsh" ; For Custom page layouts (Radio buttons etc)
-
-; Might be the same as !define
-Var STARTMENU_FOLDER
-Var JavaHome
-Var JavaHomeTemp
-Var JavaHomeHWND
-Var BrowseJavaHWND
-Var JavaPathCheck
-Var LinkHWND
-Var DataDir
-Var DataDirTemp
-Var DataDirHWND
-Var BrowseDataDirHWND
-Var DataDirPathCheck
-Var IsExisting
-Var DefaultDataDir
-Var ExistingDataDir
-Var GSUser
-Var GSPass
-Var GSUserHWND
-Var GSPassHWND
-Var IsManual
-Var Manual
-Var Service
-Var Port
-Var PortHWND
-
-;Version Information (Version tab for EXE properties)
-;VIProductVersion ${LONGVERSION}
-;VIAddVersionKey ProductName "${APPNAME}"
-;VIAddVersionKey LegalCopyright "Copyright (c) 1999 - 2011 The Open Planning Project"
-;VIAddVersionKey FileDescription "GeoServer Installer"
-;VIAddVersionKey ProductVersion "${VERSION}"
-;VIAddVersionKey FileVersion "${VERSION}"
-;VIAddVersionKey Comments "http://geoserver.org"
-
+!include "MUI.nsh" ; Modern interface
+!include "StrFunc.nsh" ; String functions
+!include "LogicLib.nsh" ; ${If} ${Case} etc.
+!include "nsDialogs.nsh" ; For Custom page layouts (Radio buttons etc)
+
+; Might be the same as !define
+Var STARTMENU_FOLDER
+Var JavaHome
+Var JavaHomeTemp
+Var JavaHomeHWND
+Var BrowseJavaHWND
+Var JavaPathCheck
+Var LinkHWND
+Var DataDir
+Var DataDirTemp
+Var DataDirHWND
+Var BrowseDataDirHWND
+Var DataDirPathCheck
+Var IsExisting
+Var DefaultDataDir
+Var ExistingDataDir
+Var GSUser
+Var GSPass
+Var GSUserHWND
+Var GSPassHWND
+Var IsManual
+Var Manual
+Var Service
+Var Port
+Var PortHWND
+
+;Version Information (Version tab for EXE properties)
+;VIProductVersion ${LONGVERSION}
+;VIAddVersionKey ProductName "${APPNAME}"
+;VIAddVersionKey LegalCopyright "Copyright (c) 1999 - 2011 The Open Planning Project"
+;VIAddVersionKey FileDescription "GeoServer Installer"
+;VIAddVersionKey ProductVersion "${VERSION}"
+;VIAddVersionKey FileVersion "${VERSION}"
+;VIAddVersionKey Comments "http://geoserver.org"
+
 ; Install options page headers
 LangString TEXT_JRE_TITLE ${LANG_ENGLISH} "Java Runtime Environment"
 LangString TEXT_JRE_SUBTITLE ${LANG_ENGLISH} "Java Runtime Environment path selection"
 LangString TEXT_DATADIR_TITLE ${LANG_ENGLISH} "GeoServer Data Directory"
-LangString TEXT_DATADIR_SUBTITLE ${LANG_ENGLISH} "GeoServer Data Directory path selection"
-LangString TEXT_TYPE_TITLE ${LANG_ENGLISH} "Type of Installation"
-LangString TEXT_TYPE_SUBTITLE ${LANG_ENGLISH} "Select the type of installation"
-LangString TEXT_READY_TITLE ${LANG_ENGLISH} "Ready to Install"
-LangString TEXT_READY_SUBTITLE ${LANG_ENGLISH} "GeoServer is ready to be installed"
+LangString TEXT_DATADIR_SUBTITLE ${LANG_ENGLISH} "GeoServer Data Directory path selection"
+LangString TEXT_TYPE_TITLE ${LANG_ENGLISH} "Type of Installation"
+LangString TEXT_TYPE_SUBTITLE ${LANG_ENGLISH} "Select the type of installation"
+LangString TEXT_READY_TITLE ${LANG_ENGLISH} "Ready to Install"
+LangString TEXT_READY_SUBTITLE ${LANG_ENGLISH} "GeoServer is ready to be installed"
 LangString TEXT_CREDS_TITLE ${LANG_ENGLISH} "GeoServer Administrator"
-LangString TEXT_CREDS_SUBTITLE ${LANG_ENGLISH} "Set administrator credentials"
+LangString TEXT_CREDS_SUBTITLE ${LANG_ENGLISH} "Set administrator credentials"
 LangString TEXT_PORT_TITLE ${LANG_ENGLISH} "GeoServer Web Server Port"
-LangString TEXT_PORT_SUBTITLE ${LANG_ENGLISH} "Set the port that GeoServer will respond on"
-
-;Interface Settings
-!define MUI_ICON "gs.ico"
-!define MUI_UNICON "${NSISDIR}\Contrib\Graphics\Icons\win-uninstall.ico"
+LangString TEXT_PORT_SUBTITLE ${LANG_ENGLISH} "Set the port that GeoServer will respond on"
+
+;Interface Settings
+!define MUI_ICON "gs.ico"
+!define MUI_UNICON "${NSISDIR}\Contrib\Graphics\Icons\win-uninstall.ico"
 !define MUI_HEADERIMAGE
 !define MUI_HEADERIMAGE_RIGHT
 !define MUI_HEADERIMAGE_BITMAP header.bmp
-!define MUI_WELCOMEFINISHPAGE_BITMAP side_left.bmp
-
-;Start Menu Folder Page Configuration
-!define MUI_STARTMENUPAGE_REGISTRY_ROOT "HKLM" 
-!define MUI_STARTMENUPAGE_REGISTRY_KEY "Software\${APPNAME}" 
-!define MUI_STARTMENUPAGE_REGISTRY_VALUENAME "Start Menu Folder"
-
-; "Are you sure you wish to cancel" popup.
-!define MUI_ABORTWARNING
-
-; Optional welcome text here
-  !define MUI_WELCOMEPAGE_TEXT "This wizard will guide you through the installation of ${APPNAMEANDVERSION}. \r\n\r\n\
-	It is recommended that you close all other applications before starting Setup.\
-	This will make it possible to update relevant system files without having to reboot your computer.\r\n\r\n\
-	Please report any problems or suggestions to the GeoServer Users mailing list: geoserver-users@lists.sourceforge.net. \r\n\r\n\
-	Click Next to continue."
-
-; Install Page order
-; This is the main list of installer things to do 
-!insertmacro MUI_PAGE_WELCOME                                 ; Hello
+!define MUI_WELCOMEFINISHPAGE_BITMAP side_left.bmp
+
+;Start Menu Folder Page Configuration
+!define MUI_STARTMENUPAGE_REGISTRY_ROOT "HKLM" 
+!define MUI_STARTMENUPAGE_REGISTRY_KEY "Software\${APPNAME}" 
+!define MUI_STARTMENUPAGE_REGISTRY_VALUENAME "Start Menu Folder"
+
+; "Are you sure you wish to cancel" popup.
+!define MUI_ABORTWARNING
+
+; Optional welcome text here
+  !define MUI_WELCOMEPAGE_TEXT "This wizard will guide you through the installation of ${APPNAMEANDVERSION}. \r\n\r\n\
+	It is recommended that you close all other applications before starting Setup.\
+	This will make it possible to update relevant system files without having to reboot your computer.\r\n\r\n\
+	Please report any problems or suggestions to the GeoServer Users mailing list: geoserver-users@lists.sourceforge.net. \r\n\r\n\
+	Click Next to continue."
+
+; Install Page order
+; This is the main list of installer things to do 
+!insertmacro MUI_PAGE_WELCOME                                 ; Hello
 Page custom CheckUserType                                     ; Die if not admin
-!insertmacro MUI_PAGE_LICENSE "LICENSE.txt"                   ; Show license
-!insertmacro MUI_PAGE_DIRECTORY                               ; Where to install
-!insertmacro MUI_PAGE_STARTMENU Application $STARTMENU_FOLDER ; Start menu location
-Page custom GetJRE                                            ; Look for exisitng JRE
-Page custom JRE JRELeave                                      ; Set the JRE
-Page custom GetDataDir                                        ; Look for existing data_dir
-Page custom DataDir DataDirLeave                              ; Set the data directory
-Page custom Creds                                             ; Set admin/password (if new data_dir)
-Page custom Port                                              ; Set Jetty web server port
-Page custom InstallType InstallTypeLeave                      ; Manual/Service
-Page custom Ready                                             ; Summary page
+!insertmacro MUI_PAGE_LICENSE "LICENSE.txt"                   ; Show license
+!insertmacro MUI_PAGE_DIRECTORY                               ; Where to install
+!insertmacro MUI_PAGE_STARTMENU Application $STARTMENU_FOLDER ; Start menu location
+Page custom GetJRE                                            ; Look for exisitng JRE
+Page custom JRE JRELeave                                      ; Set the JRE
+Page custom GetDataDir                                        ; Look for existing data_dir
+Page custom DataDir DataDirLeave                              ; Set the data directory
+Page custom Creds                                             ; Set admin/password (if new data_dir)
+Page custom Port                                              ; Set Jetty web server port
+Page custom InstallType InstallTypeLeave                      ; Manual/Service
+Page custom Ready                                             ; Summary page
 !insertmacro MUI_PAGE_INSTFILES                               ; Actually do the install
 !insertmacro MUI_PAGE_FINISH                                  ; Done
-
-; Uninstall Page order
-!insertmacro MUI_UNPAGE_CONFIRM   ; Are you sure you wish to uninstall?
-!insertmacro MUI_UNPAGE_INSTFILES ; Do the uninstall
-
+
+; Uninstall Page order
+!insertmacro MUI_UNPAGE_CONFIRM   ; Are you sure you wish to uninstall?
+!insertmacro MUI_UNPAGE_INSTFILES ; Do the uninstall
+
 ; Set languages (first is default language)
 !insertmacro MUI_LANGUAGE "English"
-!insertmacro MUI_RESERVEFILE_LANGDLL
-
-; Startup tasks
-Function .onInit
-	
-; Splash screen
-  SetOutPath $TEMP
-  File /oname=spltmp.bmp "splash.bmp"
-  advsplash::show 1500 500 0 -1 $TEMP\spltmp
-	;advsplash::show Delay FadeIn FadeOut KeyColor FileName
-  Pop $0 ; $0 has '1' if the user closed the splash screen early,
-         ;    has '0' if everything closed normally, and '-1' if some error occurred.
-  Delete $TEMP\spltmp.bmp
-	
-  StrCpy $IsManual 1  ; Set to run manually by default
-		
-FunctionEnd
-
+!insertmacro MUI_RESERVEFILE_LANGDLL
+
+; Startup tasks
+Function .onInit
+	
+; Splash screen
+  SetOutPath $TEMP
+  File /oname=spltmp.bmp "splash.bmp"
+  advsplash::show 1500 500 0 -1 $TEMP\spltmp
+	;advsplash::show Delay FadeIn FadeOut KeyColor FileName
+  Pop $0 ; $0 has '1' if the user closed the splash screen early,
+         ;    has '0' if everything closed normally, and '-1' if some error occurred.
+  Delete $TEMP\spltmp.bmp
+	
+  StrCpy $IsManual 1  ; Set to run manually by default
+		
+FunctionEnd
+
 ; Check the user type, and quit if it's not an administrator.
 ; Taken from Examples/UserInfo that ships with NSIS.
 Function CheckUserType
@@ -155,18 +151,18 @@
 
   NoAdmin:
     MessageBox MB_ICONSTOP "Sorry, you must have administrative rights in order to install GeoServer."
-    Quit
+    Quit
 
   Win9x:
     MessageBox MB_ICONSTOP "This installer is not supported on Windows 9x/ME."
-    Quit
+    Quit
 		
-  Admin:
-  StrCpy $1 "" ; zero out variable
+  Admin:
+  StrCpy $1 "" ; zero out variable
 	
-FunctionEnd
-
-; Find the %JAVA_HOME% used on the system, and put the result on the top of the stack
+FunctionEnd
+
+; Find the %JAVA_HOME% used on the system, and put the result on the top of the stack
 ; Will check environment variables and the registry
 ; Will return an empty string if the path cannot be determined
 Function FindJavaPath
@@ -175,766 +171,766 @@
 
   ReadEnvStr $1 JAVA_HOME
   IfErrors 0 End ; found in the environment variable
-
+
   ; No env var set
-  ClearErrors
+  ClearErrors
   ReadRegStr $2 HKLM "SOFTWARE\JavaSoft\Java Runtime Environment" "CurrentVersion"
   ReadRegStr $1 HKLM "SOFTWARE\JavaSoft\Java Runtime Environment\$2" "JavaHome"
-
+
   IfErrors 0 End ; or found in the registry  
-
-  StrCpy $1 "" ; not found, zeroing out
-  Goto End
+
+  StrCpy $1 "" ; not found, zeroing out
+  Goto End
 
   End:
   ; Put the result in the stack
-  Push $1
+  Push $1
   StrCpy $2 "" ; zero out
 
-FunctionEnd
-
-; Runs before the page is loaded to ensure that the better value (if any) is always reset.
-Function GetJRE
-
-    ${If} $JavaHome == ""
-      Call FindJavaPath
-      Pop $JavaHome
-    ${EndIf}
-
-FunctionEnd
-
-; JRE page display
-Function JRE
-
-  !insertmacro MUI_HEADER_TEXT "$(TEXT_JRE_TITLE)" "$(TEXT_JRE_SUBTITLE)"
-
-  StrCpy $JavaHomeTemp $JavaHome 
-
-  Call JREPathValidInit
-  Pop $8
-  ;MessageBox MB_OK "$8"
-
-  nsDialogs::Create 1018
-  ; ${NSD_Create*} x y width height text
-
-  ${NSD_CreateLabel} 0 0 100% 36u "Please select the path to your Java Runtime Environment (JRE).\
-                                   $\r$\n$\r$\nIf you don't have a JRE installed, you can use the \
-                                   link below to go to Oracle's website to download and install the \
-                                   correct JRE for your system."
-
-  ${NSD_CreateLink} 12u 40u 100% 12u "http://www.oracle.com/technetwork/java/javase/downloads/index.html"
-  Pop $LinkHWND
-  ${NSD_OnClick} $LinkHWND Link
-
-  ${NSD_CreateDirRequest} 0 70u 240u 13u $JavaHomeTemp
-  Pop $JavaHomeHWND
-  ${NSD_OnChange} $JavaHomeHWND JREPathValid
-  Pop $9
-
-  ${NSD_CreateBrowseButton} 242u 70u 50u 13u "Browse..."
-  Pop $BrowseJavaHWND
-  ${NSD_OnClick} $BrowseJavaHWND BrowseJava
-
-  ${NSD_CreateLabel} 0 86u 100% 12u " "
-  Pop $JavaPathCheck
-
-  ${If} $8 == "validJRE"
-    ${NSD_SetText} $JavaPathCheck "This path contains a valid JRE"
-    GetDlgItem $0 $HWNDPARENT 1 ; Next
-    EnableWindow $0 1 ; Turns on
-  ${EndIf}
-  ${If} $8 == "novalidJRE"
-    ${NSD_SetText} $JavaPathCheck "This path does not contain a valid JRE"
-    GetDlgItem $0 $HWNDPARENT 1 ; Next
-    EnableWindow $0 0 ; Turns off
-  ${EndIf}
-   
-  nsDialogs::Show
-
-FunctionEnd
-
-; When the link is clicked...
-Function Link
-
-  Pop $0
-  ExecShell "open" "http://www.oracle.com/technetwork/java/javase/downloads/index.html"
-
-FunctionEnd
-
-; Runs when page is initialized
-Function JREPathValidInit
-
-    IfFileExists "$JavaHome\bin\java.exe" NoErrors Errors
-
-    NoErrors:
-    StrCpy $8 "validJRE"
-    Goto End
-
-    Errors:
-    StrCpy $8 "novalidJRE"
-    
-    End:
-    Push $8
-
-FunctionEnd
-
-; Runs in real time
-Function JREPathValid
-
-  Pop $8
-  ${NSD_GetText} $8 $JavaHomeTemp
-
-  IfFileExists "$JavaHomeTemp\bin\java.exe" NoErrors Errors
-
-  NoErrors:
-    ${NSD_SetText} $JavaPathCheck "This path contains a valid JRE"
-    GetDlgItem $0 $HWNDPARENT 1 ; Next
-    EnableWindow $0 1 ; Enable
-  Goto End
-
-  Errors:
-    ${NSD_SetText} $JavaPathCheck "This path does not contain a valid JRE"
-    GetDlgItem $0 $HWNDPARENT 1 ; Next
-    EnableWindow $0 0 ; Disable
-
-  End:
-    StrCpy $8 ""
-    ClearErrors
-
-FunctionEnd
-
-; Brings up folder dialog
-Function BrowseJava
-
-  nsDialogs::SelectFolderDialog "Please select the location of your JRE..." $PROGRAMFILES
-  Pop $1
-  ${NSD_SetText} $JavaHomeHWND $1
-    
-FunctionEnd
-
-; When done, set variable permanently
-Function JRELeave
-
-  StrCpy $JavaHome $JavaHomeTemp
-
-FunctionEnd
-
+FunctionEnd
+
+; Runs before the page is loaded to ensure that the better value (if any) is always reset.
+Function GetJRE
+
+    ${If} $JavaHome == ""
+      Call FindJavaPath
+      Pop $JavaHome
+    ${EndIf}
+
+FunctionEnd
+
+; JRE page display
+Function JRE
+
+  !insertmacro MUI_HEADER_TEXT "$(TEXT_JRE_TITLE)" "$(TEXT_JRE_SUBTITLE)"
+
+  StrCpy $JavaHomeTemp $JavaHome 
+
+  Call JREPathValidInit
+  Pop $8
+  ;MessageBox MB_OK "$8"
+
+  nsDialogs::Create 1018
+  ; ${NSD_Create*} x y width height text
+
+  ${NSD_CreateLabel} 0 0 100% 36u "Please select the path to your Java Runtime Environment (JRE).\
+                                   $\r$\n$\r$\nIf you don't have a JRE installed, you can use the \
+                                   link below to go to Oracle's website to download and install the \
+                                   correct JRE for your system."
+
+  ${NSD_CreateLink} 12u 40u 100% 12u "http://www.oracle.com/technetwork/java/javase/downloads/index.html"
+  Pop $LinkHWND
+  ${NSD_OnClick} $LinkHWND Link
+
+  ${NSD_CreateDirRequest} 0 70u 240u 13u $JavaHomeTemp
+  Pop $JavaHomeHWND
+  ${NSD_OnChange} $JavaHomeHWND JREPathValid
+  Pop $9
+
+  ${NSD_CreateBrowseButton} 242u 70u 50u 13u "Browse..."
+  Pop $BrowseJavaHWND
+  ${NSD_OnClick} $BrowseJavaHWND BrowseJava
+
+  ${NSD_CreateLabel} 0 86u 100% 12u " "
+  Pop $JavaPathCheck
+
+  ${If} $8 == "validJRE"
+    ${NSD_SetText} $JavaPathCheck "This path contains a valid JRE"
+    GetDlgItem $0 $HWNDPARENT 1 ; Next
+    EnableWindow $0 1 ; Turns on
+  ${EndIf}
+  ${If} $8 == "novalidJRE"
+    ${NSD_SetText} $JavaPathCheck "This path does not contain a valid JRE"
+    GetDlgItem $0 $HWNDPARENT 1 ; Next
+    EnableWindow $0 0 ; Turns off
+  ${EndIf}
+   
+  nsDialogs::Show
+
+FunctionEnd
+
+; When the link is clicked...
+Function Link
+
+  Pop $0
+  ExecShell "open" "http://www.oracle.com/technetwork/java/javase/downloads/index.html"
+
+FunctionEnd
+
+; Runs when page is initialized
+Function JREPathValidInit
+
+    IfFileExists "$JavaHome\bin\java.exe" NoErrors Errors
+
+    NoErrors:
+    StrCpy $8 "validJRE"
+    Goto End
+
+    Errors:
+    StrCpy $8 "novalidJRE"
+    
+    End:
+    Push $8
+
+FunctionEnd
+
+; Runs in real time
+Function JREPathValid
+
+  Pop $8
+  ${NSD_GetText} $8 $JavaHomeTemp
+
+  IfFileExists "$JavaHomeTemp\bin\java.exe" NoErrors Errors
+
+  NoErrors:
+    ${NSD_SetText} $JavaPathCheck "This path contains a valid JRE"
+    GetDlgItem $0 $HWNDPARENT 1 ; Next
+    EnableWindow $0 1 ; Enable
+  Goto End
+
+  Errors:
+    ${NSD_SetText} $JavaPathCheck "This path does not contain a valid JRE"
+    GetDlgItem $0 $HWNDPARENT 1 ; Next
+    EnableWindow $0 0 ; Disable
+
+  End:
+    StrCpy $8 ""
+    ClearErrors
+
+FunctionEnd
+
+; Brings up folder dialog
+Function BrowseJava
+
+  nsDialogs::SelectFolderDialog "Please select the location of your JRE..." $PROGRAMFILES
+  Pop $1
+  ${NSD_SetText} $JavaHomeHWND $1
+    
+FunctionEnd
+
+; When done, set variable permanently
+Function JRELeave
+
+  StrCpy $JavaHome $JavaHomeTemp
+
+FunctionEnd
+
 ; Find the %GEOSERVER_DATA_DIR% used on the system, and put the result on the top of the stack
 Function FindDataDirPath
 
   ClearErrors
-  ReadEnvStr $1 GEOSERVER_DATA_DIR
+  ReadEnvStr $1 GEOSERVER_DATA_DIR
   IfFileExists $1 NoErrors Errors
-
-  NoErrors:
-    ClearErrors
-    StrCpy $IsExisting 1
-    Goto End
-
-  Errors:
-    ClearErrors
-    StrCpy $1 "" ; not found
-    StrCpy $IsExisting 0
-    Goto End
+
+  NoErrors:
+    ClearErrors
+    StrCpy $IsExisting 1
+    Goto End
+
+  Errors:
+    ClearErrors
+    StrCpy $1 "" ; not found
+    StrCpy $IsExisting 0
+    Goto End
 
   End:
     ClearErrors
     Push $1
 
-FunctionEnd
-
-; Runs before the page is loaded to ensure that the better value (if any) is always reset
-Function GetDataDir
-
-  ${If} $DataDir == ""
-    Call FindDataDirPath
-    Pop $DataDir
-  ${EndIf}
-
-FunctionEnd
-
-; Data_dir page display
-Function DataDir
-	
-  !insertmacro MUI_HEADER_TEXT "$(TEXT_DATADIR_TITLE)" "$(TEXT_DATADIR_SUBTITLE)"
-
-  StrCpy $DataDirTemp $DataDir
-
-  Call DataDirPathValidInit
-  Pop $8
-
-  nsDialogs::Create 1018
-  ; ${NSD_Create*} x y width height text
-
-  ${NSD_CreateLabel} 0 0 100% 24u "If you have an existing data directory, please select its path.  \
-                                   Otherwise, the default data directory will be used."
-
-  ${NSD_CreateRadioButton} 10u 36u 10u 10u
-  Pop $DefaultDataDir
-
-  ${NSD_CreateLabel} 25u 37u 250u 24u "Default data directory. Will be located at: \
-                                       $\r$\n$INSTDIR\data_dir"
-
-  ${NSD_CreateRadioButton} 10u 80u 10u 10u
-  Pop $ExistingDataDir
-
-  ${NSD_CreateLabel} 25u 81u 250u 12u "Existing data directory:"
-
-  ${NSD_CreateDirRequest} 25u 94u 215u 13u $DataDirTemp
-  Pop $DataDirHWND
-  ${NSD_OnChange} $DataDirHWND DataDirPathValid
-  Pop $9
-
-  ${NSD_CreateBrowseButton} 242u 94u 50u 13u "Browse..."
-  Pop $BrowseDataDirHWND
-  ${NSD_OnClick} $BrowseDataDirHWND BrowseDataDir
-
-  ${NSD_CreateLabel} 26u 108u 100% 12u " "
-  Pop $DataDirPathCheck
-
-  ${If} $8 == "validDataDir"
-    ${NSD_SetText} $DataDirPathCheck "This path contains a valid data directory"
-    GetDlgItem $0 $HWNDPARENT 1 ; Next
-    EnableWindow $0 1 ; Turns on
-  ${EndIf}
-  ${If} $8 == "novalidDataDir"
-    ${If} $IsExisting == 1  ; Dont' turn off unless the radio box is checked!
-      ${NSD_SetText} $DataDirPathCheck "This path does not contain a valid data directory"
-      GetDlgItem $0 $HWNDPARENT 1 ; Next
-      EnableWindow $0 0 ; Turns off
-    ${EndIf}
-  ${EndIf}
-
-  ; default check box
-  ${If} $IsExisting == 1
-    ${NSD_Check} $ExistingDataDir
-  ${Else}
-    ${NSD_Check} $DefaultDataDir
-  ${EndIf}
-
-  ${NSD_OnClick} $ExistingDataDir CheckBoxDataDirExisting
-  ${NSD_OnClick} $DefaultDataDir CheckBoxDataDirDefault
-   
-  nsDialogs::Show
-
-	
-FunctionEnd
-
-; Runs when page is initialized
-Function DataDirPathValidInit
-
-    IfFileExists "$DataDir\global.xml" NoErrors 0 ; 2.0 datadir
-    IfFileExists "$DataDir\catalog.xml" NoErrors Errors ; 1.7 datadir
-
-    NoErrors:
-    StrCpy $8 "validDataDir"
-    Goto End
-
-    Errors:
-    StrCpy $8 "novalidDataDir"
-    
-    End:
-    Push $8
-
-FunctionEnd
-
-; Runs in real time
-Function DataDirPathValid
-
-    Pop $8
-    ${NSD_GetText} $8 $DataDirTemp
-
-    IfFileExists "$DataDirTemp\global.xml" NoErrors 0 ; 2.0 datadir
-    IfFileExists "$DataDirTemp\catalog.xml" NoErrors Errors ; 1.7 datadir
-
-    NoErrors:
-      ${NSD_SetText} $DataDirPathCheck "This path contains a valid data directory"
-      GetDlgItem $0 $HWNDPARENT 1 ; Next
-      EnableWindow $0 1 ; Enable
-      Goto End
-
-    Errors:
-      ${NSD_SetText} $DataDirPathCheck "This path does not contain a valid data directory"
-      GetDlgItem $0 $HWNDPARENT 1 ; Next
-      EnableWindow $0 0 ; Disable
-
-    End:
-      StrCpy $8 ""
-      ClearErrors
-
-FunctionEnd
-
-; When Existing check box is checked
-Function CheckBoxDataDirExisting
-
-  ${NSD_GetText} $DataDirHWND $DataDirTemp
-  IfFileExists "$DataDirTemp\*.xml" NoErrors Errors
-
-  NoErrors:
-    GetDlgItem $0 $HWNDPARENT 1 ; Next
-    EnableWindow $0 1 ; Enable
-    Goto End
-
-  Errors:
-    GetDlgItem $0 $HWNDPARENT 1 ; Next
-    EnableWindow $0 0 ; Disable
-
-  End:
-    ClearErrors
-    StrCpy $IsExisting 1
-
-FunctionEnd
-
-; When Default check box is checked
-Function CheckBoxDataDirDefault
-
-  GetDlgItem $0 $HWNDPARENT 1 ; Next
-  EnableWindow $0 1 ; Turns on
-  StrCpy $IsExisting 0
-
-FunctionEnd
-
-; Brings up folder dialog
-Function BrowseDataDir
-
-  nsDialogs::SelectFolderDialog "Please select the location of your data directory..." $PROGRAMFILES
-  Pop $1
-
-  ${If} $1 != "error" ; i.e. didn't hit cancel
-    ${NSD_SetText} $DataDirHWND $1 ; populate the field
-    ${NSD_Check} $ExistingDataDir ; change the check box
-    ${NSD_UnCheck} $DefaultDataDir ; change the check box
-    StrCpy $IsExisting 1 ; now using existing datadir
-  ${EndIf}  
-
-FunctionEnd
-
-; When done, set variable permanently
-Function DataDirLeave
-
-  ${If} $IsExisting == 0 ; use the default
-    StrCpy $DataDir "$INSTDIR\data_dir"
-  ${ElseIf} $IsExisting == 1
-    StrCpy $DataDir $DataDirTemp
-  ${EndIf}
-
-FunctionEnd
-
-; Will build a page to input default GS admin creds
-Function Creds
-
-  StrCmp $IsExisting 1 SkipCreds
-  
-  !insertmacro MUI_HEADER_TEXT "$(TEXT_CREDS_TITLE)" "$(TEXT_CREDS_SUBTITLE)"
-  nsDialogs::Create 1018
-
-  ; Populates defaults on first display, and resets to default user blanked any of the values
-  StrCmp $GSUser "" 0 +3
-    StrCpy $GSUser "admin"
-    StrCpy $GSPass "geoserver"
-  StrCmp $GSPass "" 0 +3
-    StrCpy $GSUser "admin"
-    StrCpy $GSPass "geoserver"
-
-  ;Syntax: ${NSD_*} x y width height text
-  ${NSD_CreateLabel} 0 0 100% 36u "Set the username and password for administration of GeoServer."
-
-  ${NSD_CreateLabel} 20u 40u 40u 14u "Username"  
-  ${NSD_CreateText} 70u 38u 50u 14u $GSUser
-  Pop $GSUserHWND
-  ${NSD_OnChange} $GSUserHWND UsernameCheck
-
-  ${NSD_CreateLabel} 20u 60u 40u 14u "Password" 
-  ${NSD_CreateText} 70u 58u 50u 14u $GSPass
-  Pop $GSPassHWND
-  ${NSD_OnChange} $GSPassHWND PasswordCheck
-
-  nsDialogs::Show
-
-  SkipCreds: ; if data dir exists, we wouldn't want to change creds
-   
-FunctionEnd
-
-; When username value is changed (realtime)
-Function UsernameCheck
-
-  ; Check for illegal values of $GSUser and fix immediately
-  ${NSD_GetText} $GSUserHWND $GSUser
-  StrCmp $GSUser "" NoContinue Continue
-
-  NoContinue:
-    GetDlgItem $0 $HWNDPARENT 1 ; Next
-    EnableWindow $0 0 ; Disable
-    Goto End
-  Continue:
-  StrCmp $GSPass "" +3 0 ; must make sure neither is blank
-    GetDlgItem $0 $HWNDPARENT 1 ; Next
-    EnableWindow $0 1 ; Enable
-  End:
-
-
-FunctionEnd
-
-; When password value is changed (realtime)
-Function PasswordCheck
-
-  ; Check for illegal values of $GSPass and fix immediately
-  ${NSD_GetText} $GSPassHWND $GSPass
-  StrCmp $GSPass "" NoContinue Continue
-
-  NoContinue:
-    GetDlgItem $0 $HWNDPARENT 1 ; Next
-    EnableWindow $0 0 ; Disable
-    Goto End
-  Continue:
-  StrCmp $GSUser "" +3 0 ; must make sure neither is blank
-    GetDlgItem $0 $HWNDPARENT 1 ; Next
-    EnableWindow $0 1 ; Enable
-  End:
-
-FunctionEnd
-
-; Set the web server port
-Function Port
-
-  !insertmacro MUI_HEADER_TEXT "$(TEXT_PORT_TITLE)" "$(TEXT_PORT_SUBTITLE)"
-  nsDialogs::Create 1018
-
-  ; Populates defaults on first display, and resets to default user blanked any of the values
-  StrCmp $Port "" 0 +2
-    StrCpy $Port "8080"
-
-  ;Syntax: ${NSD_*} x y width height text
-  ${NSD_CreateLabel} 0 0 100% 36u "Set the web server port that GeoServer will respond on."
-
-  ${NSD_CreateLabel} 20u 40u 20u 14u "Port"  
-  ${NSD_CreateNumber} 50u 38u 50u 14u $Port
-  Pop $PortHWND
-  ${NSD_OnChange} $PortHWND PortCheck
-
-  ${NSD_CreateLabel} 110u 40u 120u 14u "Valid range is 1024-65535." 
-
-  nsDialogs::Show
-
-FunctionEnd
-
-; When port value is changed (realtime)
-Function PortCheck
-
-  ; Check for illegal values of $Port and fix immediately
-
-  ${NSD_GetText} $PortHWND $Port
-
-
-  ; Check for illegal values of $Port
-  ${If} $Port < 1024        ; Too low
-  ${OrIf} $Port > 65535     ; Too high
-    GetDlgItem $0 $HWNDPARENT 1 ; Next
-    EnableWindow $0 0 ; Disable
-  ${Else}
-    GetDlgItem $0 $HWNDPARENT 1 ; Next
-    EnableWindow $0 1 ; Enable
-  ${EndIf}
-
-FunctionEnd
-
-; Manual vs service selection
-Function InstallType
-
-  nsDialogs::Create 1018
-  !insertmacro MUI_HEADER_TEXT "$(TEXT_TYPE_TITLE)" "$(TEXT_TYPE_SUBTITLE)"
-
-  ;Syntax: ${NSD_*} x y width height text
-  ${NSD_CreateLabel} 0 0 100% 24u 'Select the type of installation for GeoServer.  If you are unsure of which option to choose, select the "Run manually" option.'
-  ${NSD_CreateRadioButton} 10u 28u 50% 12u "Run manually"
-  Pop $Manual
-
-  ${NSD_CreateLabel} 10u 44u 90% 24u "Installed for the current user.  Must be manually started and stopped."
-  ${NSD_CreateRadioButton} 10u 72u 50% 12u "Install as a service"
-  Pop $Service
-
-  ${If} $IsManual == 1
-    ${NSD_Check} $Manual ; Default
-  ${Else}
-    ${NSD_Check} $Service
-  ${EndIf}
-
-  ${NSD_CreateLabel} 10u 88u 90% 24u "Installed for all users.  Will run as as a Windows Service for greater security.  Requires a 32 bit JRE."
-
-  nsDialogs::Show
-
-FunctionEnd
-
-; Records the final state of manual vs service
-Function InstallTypeLeave
-
-  ${NSD_GetState} $Manual $IsManual
-  ; $IsManual = 1 -> Run manually
-  ; $IsManual = 0 -> Run as service
-
-FunctionEnd
-
-; Summary page before install
-Function Ready
-
-  nsDialogs::Create 1018
-  !insertmacro MUI_HEADER_TEXT "$(TEXT_READY_TITLE)" "$(TEXT_READY_SUBTITLE)"
-
-  ;Syntax: ${NSD_*} x y width height text
-  ${NSD_CreateLabel} 0 0 100% 24u "Please review the settings below and click the Back button if \
-                                   changes need to be made.  Click the Install button to continue."
-
-  ; Directory
-  ${NSD_CreateLabel} 10u 25u 35% 24u "Installation directory:"
-  ${NSD_CreateLabel} 40% 25u 60% 24u "$INSTDIR"
-
-  ; Install type
-  ${NSD_CreateLabel} 10u 45u 35% 24u "Installation type:"
-  ${If} $IsManual == 1
-    ${NSD_CreateLabel} 40% 45u 60% 24u "Run manually"
-  ${Else}
-    ${NSD_CreateLabel} 40% 45u 60% 24u "Installed as a service"
-  ${EndIf}
- 
-  ; JRE
-  ${NSD_CreateLabel} 10u 65u 35% 24u "Java Runtime Environment:"
-  ${NSD_CreateLabel} 40% 65u 60% 24u "$JavaHome"
-
-
-  ; Data dir
-  ${NSD_CreateLabel} 10u 85u 35% 24u "Data Directory:"
-  ${If} $IsExisting == 1
-    ${NSD_CreateLabel} 40% 85u 60% 24u "Using existing data directory:$\r$\n$DataDir"
-  ${Else}
-    ${NSD_CreateLabel} 40% 85u 60% 24u "Using default data directory:$\r$\n$DataDir"
-  ${EndIf}
-
-  ; Creds
-  ${If} $IsExisting == 1
-    ${NSD_CreateLabel} 10u 112u 35% 24u "Port:"
-    ${NSD_CreateLabel} 40% 112u 60% 24u "$Port"
-  ${Else}
-    ${NSD_CreateLabel} 10u 112u 35% 24u "Username / Password / Port:"
-    ${NSD_CreateLabel} 40% 112u 60% 24u "$GSUser / $GSPass / $Port"
-  ${EndIf}
-
-  nsDialogs::Show
-
-FunctionEnd
-
-; Write an environment variable
-Function WriteEnvVar
-
-  Pop $4
-  Pop $3
-
-  ;This writes a SYSTEM variable, not a User variable
-  ;WriteRegExpandStr HKLM "SYSTEM\CurrentControlSet\Control\Session Manager\Environment" variable value
-  
-  WriteRegExpandStr HKLM "SYSTEM\CurrentControlSet\Control\Session Manager\Environment" $3 $4
-  SendMessage ${HWND_BROADCAST} ${WM_WININICHANGE} 0 "STR:Environment" /TIMEOUT=5000
-
-  StrCpy $3 ""
-  StrCpy $4 ""
-
-FunctionEnd
-
-; Remove an environment variable
-Function un.DeleteEnvVar
-
-  Pop $3
-  DeleteRegValue HKLM "SYSTEM\CurrentControlSet\Control\Session Manager\Environment" $3
-  StrCpy $3 ""
-
-FunctionEnd
-
-
-; The main install section
-Section "Main" SectionMain
-	
-  SectionIn RO ; Makes this install mandatory
+FunctionEnd
+
+; Runs before the page is loaded to ensure that the better value (if any) is always reset
+Function GetDataDir
+
+  ${If} $DataDir == ""
+    Call FindDataDirPath
+    Pop $DataDir
+  ${EndIf}
+
+FunctionEnd
+
+; Data_dir page display
+Function DataDir
+	
+  !insertmacro MUI_HEADER_TEXT "$(TEXT_DATADIR_TITLE)" "$(TEXT_DATADIR_SUBTITLE)"
+
+  StrCpy $DataDirTemp $DataDir
+
+  Call DataDirPathValidInit
+  Pop $8
+
+  nsDialogs::Create 1018
+  ; ${NSD_Create*} x y width height text
+
+  ${NSD_CreateLabel} 0 0 100% 24u "If you have an existing data directory, please select its path.  \
+                                   Otherwise, the default data directory will be used."
+
+  ${NSD_CreateRadioButton} 10u 36u 10u 10u
+  Pop $DefaultDataDir
+
+  ${NSD_CreateLabel} 25u 37u 250u 24u "Default data directory. Will be located at: \
+                                       $\r$\n$INSTDIR\data_dir"
+
+  ${NSD_CreateRadioButton} 10u 80u 10u 10u
+  Pop $ExistingDataDir
+
+  ${NSD_CreateLabel} 25u 81u 250u 12u "Existing data directory:"
+
+  ${NSD_CreateDirRequest} 25u 94u 215u 13u $DataDirTemp
+  Pop $DataDirHWND
+  ${NSD_OnChange} $DataDirHWND DataDirPathValid
+  Pop $9
+
+  ${NSD_CreateBrowseButton} 242u 94u 50u 13u "Browse..."
+  Pop $BrowseDataDirHWND
+  ${NSD_OnClick} $BrowseDataDirHWND BrowseDataDir
+
+  ${NSD_CreateLabel} 26u 108u 100% 12u " "
+  Pop $DataDirPathCheck
+
+  ${If} $8 == "validDataDir"
+    ${NSD_SetText} $DataDirPathCheck "This path contains a valid data directory"
+    GetDlgItem $0 $HWNDPARENT 1 ; Next
+    EnableWindow $0 1 ; Turns on
+  ${EndIf}
+  ${If} $8 == "novalidDataDir"
+    ${If} $IsExisting == 1  ; Dont' turn off unless the radio box is checked!
+      ${NSD_SetText} $DataDirPathCheck "This path does not contain a valid data directory"
+      GetDlgItem $0 $HWNDPARENT 1 ; Next
+      EnableWindow $0 0 ; Turns off
+    ${EndIf}
+  ${EndIf}
+
+  ; default check box
+  ${If} $IsExisting == 1
+    ${NSD_Check} $ExistingDataDir
+  ${Else}
+    ${NSD_Check} $DefaultDataDir
+  ${EndIf}
+
+  ${NSD_OnClick} $ExistingDataDir CheckBoxDataDirExisting
+  ${NSD_OnClick} $DefaultDataDir CheckBoxDataDirDefault
+   
+  nsDialogs::Show
+
+	
+FunctionEnd
+
+; Runs when page is initialized
+Function DataDirPathValidInit
+
+    IfFileExists "$DataDir\global.xml" NoErrors 0 ; 2.0 datadir
+    IfFileExists "$DataDir\catalog.xml" NoErrors Errors ; 1.7 datadir
+
+    NoErrors:
+    StrCpy $8 "validDataDir"
+    Goto End
+
+    Errors:
+    StrCpy $8 "novalidDataDir"
+    
+    End:
+    Push $8
+
+FunctionEnd
+
+; Runs in real time
+Function DataDirPathValid
+
+    Pop $8
+    ${NSD_GetText} $8 $DataDirTemp
+
+    IfFileExists "$DataDirTemp\global.xml" NoErrors 0 ; 2.0 datadir
+    IfFileExists "$DataDirTemp\catalog.xml" NoErrors Errors ; 1.7 datadir
+
+    NoErrors:
+      ${NSD_SetText} $DataDirPathCheck "This path contains a valid data directory"
+      GetDlgItem $0 $HWNDPARENT 1 ; Next
+      EnableWindow $0 1 ; Enable
+      Goto End
+
+    Errors:
+      ${NSD_SetText} $DataDirPathCheck "This path does not contain a valid data directory"
+      GetDlgItem $0 $HWNDPARENT 1 ; Next
+      EnableWindow $0 0 ; Disable
+
+    End:
+      StrCpy $8 ""
+      ClearErrors
+
+FunctionEnd
+
+; When Existing check box is checked
+Function CheckBoxDataDirExisting
+
+  ${NSD_GetText} $DataDirHWND $DataDirTemp
+  IfFileExists "$DataDirTemp\*.xml" NoErrors Errors
+
+  NoErrors:
+    GetDlgItem $0 $HWNDPARENT 1 ; Next
+    EnableWindow $0 1 ; Enable
+    Goto End
+
+  Errors:
+    GetDlgItem $0 $HWNDPARENT 1 ; Next
+    EnableWindow $0 0 ; Disable
+
+  End:
+    ClearErrors
+    StrCpy $IsExisting 1
+
+FunctionEnd
+
+; When Default check box is checked
+Function CheckBoxDataDirDefault
+
+  GetDlgItem $0 $HWNDPARENT 1 ; Next
+  EnableWindow $0 1 ; Turns on
+  StrCpy $IsExisting 0
+
+FunctionEnd
+
+; Brings up folder dialog
+Function BrowseDataDir
+
+  nsDialogs::SelectFolderDialog "Please select the location of your data directory..." $PROGRAMFILES
+  Pop $1
+
+  ${If} $1 != "error" ; i.e. didn't hit cancel
+    ${NSD_SetText} $DataDirHWND $1 ; populate the field
+    ${NSD_Check} $ExistingDataDir ; change the check box
+    ${NSD_UnCheck} $DefaultDataDir ; change the check box
+    StrCpy $IsExisting 1 ; now using existing datadir
+  ${EndIf}  
+
+FunctionEnd
+
+; When done, set variable permanently
+Function DataDirLeave
+
+  ${If} $IsExisting == 0 ; use the default
+    StrCpy $DataDir "$INSTDIR\data_dir"
+  ${ElseIf} $IsExisting == 1
+    StrCpy $DataDir $DataDirTemp
+  ${EndIf}
+
+FunctionEnd
+
+; Will build a page to input default GS admin creds
+Function Creds
+
+  StrCmp $IsExisting 1 SkipCreds
+  
+  !insertmacro MUI_HEADER_TEXT "$(TEXT_CREDS_TITLE)" "$(TEXT_CREDS_SUBTITLE)"
+  nsDialogs::Create 1018
+
+  ; Populates defaults on first display, and resets to default user blanked any of the values
+  StrCmp $GSUser "" 0 +3
+    StrCpy $GSUser "admin"
+    StrCpy $GSPass "geoserver"
+  StrCmp $GSPass "" 0 +3
+    StrCpy $GSUser "admin"
+    StrCpy $GSPass "geoserver"
+
+  ;Syntax: ${NSD_*} x y width height text
+  ${NSD_CreateLabel} 0 0 100% 36u "Set the username and password for administration of GeoServer."
+
+  ${NSD_CreateLabel} 20u 40u 40u 14u "Username"  
+  ${NSD_CreateText} 70u 38u 50u 14u $GSUser
+  Pop $GSUserHWND
+  ${NSD_OnChange} $GSUserHWND UsernameCheck
+
+  ${NSD_CreateLabel} 20u 60u 40u 14u "Password" 
+  ${NSD_CreateText} 70u 58u 50u 14u $GSPass
+  Pop $GSPassHWND
+  ${NSD_OnChange} $GSPassHWND PasswordCheck
+
+  nsDialogs::Show
+
+  SkipCreds: ; if data dir exists, we wouldn't want to change creds
+   
+FunctionEnd
+
+; When username value is changed (realtime)
+Function UsernameCheck
+
+  ; Check for illegal values of $GSUser and fix immediately
+  ${NSD_GetText} $GSUserHWND $GSUser
+  StrCmp $GSUser "" NoContinue Continue
+
+  NoContinue:
+    GetDlgItem $0 $HWNDPARENT 1 ; Next
+    EnableWindow $0 0 ; Disable
+    Goto End
+  Continue:
+  StrCmp $GSPass "" +3 0 ; must make sure neither is blank
+    GetDlgItem $0 $HWNDPARENT 1 ; Next
+    EnableWindow $0 1 ; Enable
+  End:
+
+
+FunctionEnd
+
+; When password value is changed (realtime)
+Function PasswordCheck
+
+  ; Check for illegal values of $GSPass and fix immediately
+  ${NSD_GetText} $GSPassHWND $GSPass
+  StrCmp $GSPass "" NoContinue Continue
+
+  NoContinue:
+    GetDlgItem $0 $HWNDPARENT 1 ; Next
+    EnableWindow $0 0 ; Disable
+    Goto End
+  Continue:
+  StrCmp $GSUser "" +3 0 ; must make sure neither is blank
+    GetDlgItem $0 $HWNDPARENT 1 ; Next
+    EnableWindow $0 1 ; Enable
+  End:
+
+FunctionEnd
+
+; Set the web server port
+Function Port
+
+  !insertmacro MUI_HEADER_TEXT "$(TEXT_PORT_TITLE)" "$(TEXT_PORT_SUBTITLE)"
+  nsDialogs::Create 1018
+
+  ; Populates defaults on first display, and resets to default user blanked any of the values
+  StrCmp $Port "" 0 +2
+    StrCpy $Port "8080"
+
+  ;Syntax: ${NSD_*} x y width height text
+  ${NSD_CreateLabel} 0 0 100% 36u "Set the web server port that GeoServer will respond on."
+
+  ${NSD_CreateLabel} 20u 40u 20u 14u "Port"  
+  ${NSD_CreateNumber} 50u 38u 50u 14u $Port
+  Pop $PortHWND
+  ${NSD_OnChange} $PortHWND PortCheck
+
+  ${NSD_CreateLabel} 110u 40u 120u 14u "Valid range is 1024-65535." 
+
+  nsDialogs::Show
+
+FunctionEnd
+
+; When port value is changed (realtime)
+Function PortCheck
+
+  ; Check for illegal values of $Port and fix immediately
+
+  ${NSD_GetText} $PortHWND $Port
+
+
+  ; Check for illegal values of $Port
+  ${If} $Port < 1024        ; Too low
+  ${OrIf} $Port > 65535     ; Too high
+    GetDlgItem $0 $HWNDPARENT 1 ; Next
+    EnableWindow $0 0 ; Disable
+  ${Else}
+    GetDlgItem $0 $HWNDPARENT 1 ; Next
+    EnableWindow $0 1 ; Enable
+  ${EndIf}
+
+FunctionEnd
+
+; Manual vs service selection
+Function InstallType
+
+  nsDialogs::Create 1018
+  !insertmacro MUI_HEADER_TEXT "$(TEXT_TYPE_TITLE)" "$(TEXT_TYPE_SUBTITLE)"
+
+  ;Syntax: ${NSD_*} x y width height text
+  ${NSD_CreateLabel} 0 0 100% 24u 'Select the type of installation for GeoServer.  If you are unsure of which option to choose, select the "Run manually" option.'
+  ${NSD_CreateRadioButton} 10u 28u 50% 12u "Run manually"
+  Pop $Manual
+
+  ${NSD_CreateLabel} 10u 44u 90% 24u "Installed for the current user.  Must be manually started and stopped."
+  ${NSD_CreateRadioButton} 10u 72u 50% 12u "Install as a service"
+  Pop $Service
+
+  ${If} $IsManual == 1
+    ${NSD_Check} $Manual ; Default
+  ${Else}
+    ${NSD_Check} $Service
+  ${EndIf}
+
+  ${NSD_CreateLabel} 10u 88u 90% 24u "Installed for all users.  Will run as as a Windows Service for greater security.  Requires a 32 bit JRE."
+
+  nsDialogs::Show
+
+FunctionEnd
+
+; Records the final state of manual vs service
+Function InstallTypeLeave
+
+  ${NSD_GetState} $Manual $IsManual
+  ; $IsManual = 1 -> Run manually
+  ; $IsManual = 0 -> Run as service
+
+FunctionEnd
+
+; Summary page before install
+Function Ready
+
+  nsDialogs::Create 1018
+  !insertmacro MUI_HEADER_TEXT "$(TEXT_READY_TITLE)" "$(TEXT_READY_SUBTITLE)"
+
+  ;Syntax: ${NSD_*} x y width height text
+  ${NSD_CreateLabel} 0 0 100% 24u "Please review the settings below and click the Back button if \
+                                   changes need to be made.  Click the Install button to continue."
+
+  ; Directory
+  ${NSD_CreateLabel} 10u 25u 35% 24u "Installation directory:"
+  ${NSD_CreateLabel} 40% 25u 60% 24u "$INSTDIR"
+
+  ; Install type
+  ${NSD_CreateLabel} 10u 45u 35% 24u "Installation type:"
+  ${If} $IsManual == 1
+    ${NSD_CreateLabel} 40% 45u 60% 24u "Run manually"
+  ${Else}
+    ${NSD_CreateLabel} 40% 45u 60% 24u "Installed as a service"
+  ${EndIf}
+ 
+  ; JRE
+  ${NSD_CreateLabel} 10u 65u 35% 24u "Java Runtime Environment:"
+  ${NSD_CreateLabel} 40% 65u 60% 24u "$JavaHome"
+
+
+  ; Data dir
+  ${NSD_CreateLabel} 10u 85u 35% 24u "Data Directory:"
+  ${If} $IsExisting == 1
+    ${NSD_CreateLabel} 40% 85u 60% 24u "Using existing data directory:$\r$\n$DataDir"
+  ${Else}
+    ${NSD_CreateLabel} 40% 85u 60% 24u "Using default data directory:$\r$\n$DataDir"
+  ${EndIf}
+
+  ; Creds
+  ${If} $IsExisting == 1
+    ${NSD_CreateLabel} 10u 112u 35% 24u "Port:"
+    ${NSD_CreateLabel} 40% 112u 60% 24u "$Port"
+  ${Else}
+    ${NSD_CreateLabel} 10u 112u 35% 24u "Username / Password / Port:"
+    ${NSD_CreateLabel} 40% 112u 60% 24u "$GSUser / $GSPass / $Port"
+  ${EndIf}
+
+  nsDialogs::Show
+
+FunctionEnd
+
+; Write an environment variable
+Function WriteEnvVar
+
+  Pop $4
+  Pop $3
+
+  ;This writes a SYSTEM variable, not a User variable
+  ;WriteRegExpandStr HKLM "SYSTEM\CurrentControlSet\Control\Session Manager\Environment" variable value
+  
+  WriteRegExpandStr HKLM "SYSTEM\CurrentControlSet\Control\Session Manager\Environment" $3 $4
+  SendMessage ${HWND_BROADCAST} ${WM_WININICHANGE} 0 "STR:Environment" /TIMEOUT=5000
+
+  StrCpy $3 ""
+  StrCpy $4 ""
+
+FunctionEnd
+
+; Remove an environment variable
+Function un.DeleteEnvVar
+
+  Pop $3
+  DeleteRegValue HKLM "SYSTEM\CurrentControlSet\Control\Session Manager\Environment" $3
+  StrCpy $3 ""
+
+FunctionEnd
+
+
+; The main install section
+Section "Main" SectionMain
+	
+  SectionIn RO ; Makes this install mandatory
   SetOverwrite on
 
-  ; Section Files and Shortcuts
+  ; Section Files and Shortcuts
   CreateDirectory "$INSTDIR"
   SetOutPath "$INSTDIR"
-  File /a start.jar
-  File /a GPL.txt
-  File /a LICENSE.txt
-  File /a README.txt
-  File /a RUNNING.txt
-  File /r data_dir
-  File /r etc
-  File /r lib
-  File /r logs
-  File /r resources
-  File /r webapps
-  File /r gs.ico
-
-  ; Write environment variables
-  Push "JAVA_HOME"
-  Push "$JavaHome"
-  Call WriteEnvVar
-
-  Push "GEOSERVER_HOME"
-  Push "$INSTDIR"
-  Call WriteEnvVar
-
-  Push "GEOSERVER_DATA_DIR"
-  Push "$DataDir"
-  Call WriteEnvVar
-
-  ${If} $IsManual == 0 ; service
-
-    SetOutPath "$INSTDIR"
-    File /a wrapper.exe
-    File /a wrapper-server-license.txt
-
-    CreateDirectory "$INSTDIR\wrapper"
-    SetOutPath "$INSTDIR\wrapper"
-    File /a wrapper.conf
-
-    CreateDirectory "$INSTDIR\wrapper\lib"
-    SetOutPath "$INSTDIR\wrapper\lib"
-    File /a wrapper.jar
-    File /a wrapper.dll
-	
-    ; Install the service (and start it)
-    nsExec::Exec "$INSTDIR\wrapper.exe -it ./wrapper/wrapper.conf wrapper.java.additional.3=-Djetty.port=$Port"
-
-  ${EndIf}
-
-  ; Security (of sorts)
-  ${If} $IsManual == 1 ; manual
-    AccessControl::GrantOnFile "$INSTDIR\" "(BU)" "FullAccess"
-  ${ElseIf} $IsManual == 0 ; service
-    AccessControl::GrantOnFile "$INSTDIR\logs" "NT AUTHORITY\Network Service" "FullAccess"
-    AccessControl::GrantOnFile "$DataDir" "NT AUTHORITY\Network Service" "FullAccess"
-  ${EndIf}
-
+  File /a start.jar
+  File /a GPL.txt
+  File /a LICENSE.txt
+  File /a README.txt
+  File /a RUNNING.txt
+  File /r data_dir
+  File /r etc
+  File /r lib
+  File /r logs
+  File /r resources
+  File /r webapps
+  File /r gs.ico
+
+  ; Write environment variables
+  Push "JAVA_HOME"
+  Push "$JavaHome"
+  Call WriteEnvVar
+
+  Push "GEOSERVER_HOME"
+  Push "$INSTDIR"
+  Call WriteEnvVar
+
+  Push "GEOSERVER_DATA_DIR"
+  Push "$DataDir"
+  Call WriteEnvVar
+
+  ${If} $IsManual == 0 ; service
+
+    SetOutPath "$INSTDIR"
+    File /a wrapper.exe
+    File /a wrapper-server-license.txt
+
+    CreateDirectory "$INSTDIR\wrapper"
+    SetOutPath "$INSTDIR\wrapper"
+    File /a wrapper.conf
+
+    CreateDirectory "$INSTDIR\wrapper\lib"
+    SetOutPath "$INSTDIR\wrapper\lib"
+    File /a wrapper.jar
+    File /a wrapper.dll
+	
+    ; Install the service (and start it)
+    nsExec::Exec "$INSTDIR\wrapper.exe -it ./wrapper/wrapper.conf wrapper.java.additional.3=-Djetty.port=$Port"
+
+  ${EndIf}
+
+  ; Security (of sorts)
+  ${If} $IsManual == 1 ; manual
+    AccessControl::GrantOnFile "$INSTDIR\" "(BU)" "FullAccess"
+  ${ElseIf} $IsManual == 0 ; service
+    AccessControl::GrantOnFile "$INSTDIR\logs" "NT AUTHORITY\Network Service" "FullAccess"
+    AccessControl::GrantOnFile "$DataDir" "NT AUTHORITY\Network Service" "FullAccess"
+  ${EndIf}
+
+SectionEnd
+
+; What happens at the end of the install.
+Section -FinishSection
+
+  ; New users.properties file is created here
+  StrCmp $IsExisting 1 NoWriteCreds WriteCreds
+
+  WriteCreds:
+    Delete "$DataDir\security\users.properties"
+    FileOpen $R9 "$DataDir\security\users.properties" w
+    FileWrite $R9 "$GSUser=$GSPass,ROLE_ADMINISTRATOR"
+    FileClose $R9
+	
+  NoWriteCreds:
+
+  ;Start Menu
+  !insertmacro MUI_STARTMENU_WRITE_BEGIN Application
+
+  ;Create shortcuts
+  CreateDirectory "$SMPROGRAMS\$STARTMENU_FOLDER"
+  CreateShortCut "$SMPROGRAMS\$STARTMENU_FOLDER\GeoServer Homepage.lnk" "http://geoserver.org"
+  CreateShortCut "$SMPROGRAMS\$STARTMENU_FOLDER\GeoServer Web Admin Page.lnk" "http://localhost:$Port/geoserver/web"
+  CreateShortCut "$SMPROGRAMS\$STARTMENU_FOLDER\GeoServer Data Directory.lnk" "$DataDir"
+  CreateShortCut "$SMPROGRAMS\$STARTMENU_FOLDER\Uninstall.lnk" "$INSTDIR\Uninstall.exe"
+
+  CreateDirectory "$INSTDIR\bin"
+  SetOutPath "$INSTDIR\bin"
+
+  ${If} $IsManual == 0  ; service
+
+    FileOpen $9 startup.bat w ; Opens a Empty File and fills it
+    FileWrite $9 'call "$INSTDIR\wrapper.exe" -t wrapper/wrapper.conf' 
+    FileClose $9 ; Closes the file
+
+    FileOpen $9 shutdown.bat w ; Opens a Empty File and fills it
+    FileWrite $9 'call "$INSTDIR\wrapper.exe" -p wrapper/wrapper.conf' 
+    FileClose $9 ; Closes the file
+
+  ${ElseIf} $IsManual == 1 ; manual
+
+    FileOpen $9 startup.bat w ; Opens a Empty File and fills it
+    FileWrite $9 'call "$JavaHome\bin\java.exe" -DGEOSERVER_DATA_DIR="$DataDir" -Xmx512m -DSTOP.PORT=8079 -DSTOP.KEY=geoserver -Djetty.port=$Port -Djetty.logs="$INSTDIR\logs" -jar "$INSTDIR\start.jar"'
+    FileClose $9 ; Closes the file
+
+    FileOpen $9 shutdown.bat w ; Opens a Empty File and fills it
+    FileWrite $9 'call "$JavaHome\bin\java.exe" -DSTOP.PORT=8079 -DSTOP.KEY=geoserver -jar "$INSTDIR\start.jar" --stop'
+    FileClose $9 ; Closes the file
+
+  ${EndIf}
+
+  CreateShortCut "$SMPROGRAMS\$STARTMENU_FOLDER\Start GeoServer.lnk" "$INSTDIR\bin\startup.bat" \
+                 "" "$INSTDIR\gs.ico" 0
+  CreateShortCut "$SMPROGRAMS\$STARTMENU_FOLDER\Stop GeoServer.lnk" "$INSTDIR\bin\shutdown.bat" \
+                 "" "$INSTDIR\gs.ico" 0
+
+  !insertmacro MUI_STARTMENU_WRITE_END
+
+  ; Registry
+  WriteRegStr HKLM "Software\${APPNAME}" "" "$INSTDIR"
+
+  ; For the Add/Remove programs area
+  !define UNINSTALLREGPATH "Software\Microsoft\Windows\CurrentVersion\Uninstall"
+  WriteRegStr HKLM "${UNINSTALLREGPATH}\${APPNAMEANDVERSION}" "DisplayName" "${APPNAMEANDVERSION}"
+  WriteRegStr HKLM "${UNINSTALLREGPATH}\${APPNAMEANDVERSION}" "UninstallString" "$INSTDIR\uninstall.exe"
+  WriteRegStr HKLM "${UNINSTALLREGPATH}\${APPNAMEANDVERSION}" "InstallLocation" "$INSTDIR"
+  WriteRegStr HKLM "${UNINSTALLREGPATH}\${APPNAMEANDVERSION}" "DisplayIcon" "$INSTDIR\gs.ico"
+  WriteRegStr HKLM "${UNINSTALLREGPATH}\${APPNAMEANDVERSION}" "HelpLink" "http://geoserver.org"
+  WriteRegDWORD HKLM "${UNINSTALLREGPATH}\${APPNAMEANDVERSION}" "NoModify" "1"
+  WriteRegDWORD HKLM "${UNINSTALLREGPATH}\${APPNAMEANDVERSION}" "NoRepair" "1"
+
+  WriteUninstaller "$INSTDIR\uninstall.exe"
+
 SectionEnd
-
-; What happens at the end of the install.
-Section -FinishSection
-
-  ; New users.properties file is created here
-  StrCmp $IsExisting 1 NoWriteCreds WriteCreds
-
-  WriteCreds:
-    Delete "$DataDir\security\users.properties"
-    FileOpen $R9 "$DataDir\security\users.properties" w
-    FileWrite $R9 "$GSUser=$GSPass,ROLE_ADMINISTRATOR"
-    FileClose $R9
-	
-  NoWriteCreds:
-
-  ;Start Menu
-  !insertmacro MUI_STARTMENU_WRITE_BEGIN Application
-
-  ;Create shortcuts
-  CreateDirectory "$SMPROGRAMS\$STARTMENU_FOLDER"
-  CreateShortCut "$SMPROGRAMS\$STARTMENU_FOLDER\GeoServer Homepage.lnk" "http://geoserver.org"
-  CreateShortCut "$SMPROGRAMS\$STARTMENU_FOLDER\GeoServer Web Admin Page.lnk" "http://localhost:$Port/geoserver/web"
-  CreateShortCut "$SMPROGRAMS\$STARTMENU_FOLDER\GeoServer Data Directory.lnk" "$DataDir"
-  CreateShortCut "$SMPROGRAMS\$STARTMENU_FOLDER\Uninstall.lnk" "$INSTDIR\Uninstall.exe"
-
-  CreateDirectory "$INSTDIR\bin"
-  SetOutPath "$INSTDIR\bin"
-
-  ${If} $IsManual == 0  ; service
-
-    FileOpen $9 startup.bat w ; Opens a Empty File and fills it
-    FileWrite $9 'call "$INSTDIR\wrapper.exe" -t wrapper/wrapper.conf' 
-    FileClose $9 ; Closes the file
-
-    FileOpen $9 shutdown.bat w ; Opens a Empty File and fills it
-    FileWrite $9 'call "$INSTDIR\wrapper.exe" -p wrapper/wrapper.conf' 
-    FileClose $9 ; Closes the file
-
-  ${ElseIf} $IsManual == 1 ; manual
-
-    FileOpen $9 startup.bat w ; Opens a Empty File and fills it
-    FileWrite $9 'call "$JavaHome\bin\java.exe" -DGEOSERVER_DATA_DIR="$DataDir" -Xmx512m -DSTOP.PORT=8079 -DSTOP.KEY=geoserver -Djetty.port=$Port -Djetty.logs="$INSTDIR\logs" -jar "$INSTDIR\start.jar"'
-    FileClose $9 ; Closes the file
-
-    FileOpen $9 shutdown.bat w ; Opens a Empty File and fills it
-    FileWrite $9 'call "$JavaHome\bin\java.exe" -DSTOP.PORT=8079 -DSTOP.KEY=geoserver -jar "$INSTDIR\start.jar" --stop'
-    FileClose $9 ; Closes the file
-
-  ${EndIf}
-
-  CreateShortCut "$SMPROGRAMS\$STARTMENU_FOLDER\Start GeoServer.lnk" "$INSTDIR\bin\startup.bat" \
-                 "" "$INSTDIR\gs.ico" 0
-  CreateShortCut "$SMPROGRAMS\$STARTMENU_FOLDER\Stop GeoServer.lnk" "$INSTDIR\bin\shutdown.bat" \
-                 "" "$INSTDIR\gs.ico" 0
-
-  !insertmacro MUI_STARTMENU_WRITE_END
-
-  ; Registry
-  WriteRegStr HKLM "Software\${APPNAME}" "" "$INSTDIR"
-
-  ; For the Add/Remove programs area
-  !define UNINSTALLREGPATH "Software\Microsoft\Windows\CurrentVersion\Uninstall"
-  WriteRegStr HKLM "${UNINSTALLREGPATH}\${APPNAMEANDVERSION}" "DisplayName" "${APPNAMEANDVERSION}"
-  WriteRegStr HKLM "${UNINSTALLREGPATH}\${APPNAMEANDVERSION}" "UninstallString" "$INSTDIR\uninstall.exe"
-  WriteRegStr HKLM "${UNINSTALLREGPATH}\${APPNAMEANDVERSION}" "InstallLocation" "$INSTDIR"
-  WriteRegStr HKLM "${UNINSTALLREGPATH}\${APPNAMEANDVERSION}" "DisplayIcon" "$INSTDIR\gs.ico"
-  WriteRegStr HKLM "${UNINSTALLREGPATH}\${APPNAMEANDVERSION}" "HelpLink" "http://geoserver.org"
-  WriteRegDWORD HKLM "${UNINSTALLREGPATH}\${APPNAMEANDVERSION}" "NoModify" "1"
-  WriteRegDWORD HKLM "${UNINSTALLREGPATH}\${APPNAMEANDVERSION}" "NoRepair" "1"
-
-  WriteUninstaller "$INSTDIR\uninstall.exe"
-
-SectionEnd
-
+
 ;Uninstall section
 Section Uninstall
-
-  ; Stop
-  IfFileExists "$INSTDIR\wrapper.exe" StopService StopManual
-  StopService:
-    ExecWait "$INSTDIR\wrapper.exe -r wrapper/wrapper.conf"
-    Sleep 4000 ; to make sure it's fully stopped
-    RMDir /r "$INSTDIR\wrapper" ; while we're here
-    Goto Continue
-  StopManual:
-    ExecWait "$INSTDIR\bin\shutdown.bat"
-    Sleep 4000 ; to make sure it's fully stopped
-  Continue:
-
-
-  ; Remove env var
-  Push GEOSERVER_HOME
-  Call un.DeleteEnvVar
-
-  SetOutPath $TEMP
-
+
+  ; Stop
+  IfFileExists "$INSTDIR\wrapper.exe" StopService StopManual
+  StopService:
+    ExecWait "$INSTDIR\wrapper.exe -r wrapper/wrapper.conf"
+    Sleep 4000 ; to make sure it's fully stopped
+    RMDir /r "$INSTDIR\wrapper" ; while we're here
+    Goto Continue
+  StopManual:
+    ExecWait "$INSTDIR\bin\shutdown.bat"
+    Sleep 4000 ; to make sure it's fully stopped
+  Continue:
+
+
+  ; Remove env var
+  Push GEOSERVER_HOME
+  Call un.DeleteEnvVar
+
+  SetOutPath $TEMP
+
   ;Remove from registry...
-  DeleteRegKey HKLM "Software\Microsoft\Windows\CurrentVersion\Uninstall\${APPNAMEANDVERSION}"
+  DeleteRegKey HKLM "Software\Microsoft\Windows\CurrentVersion\Uninstall\${APPNAMEANDVERSION}"
   DeleteRegKey HKLM "SOFTWARE\${APPNAME}"
 
   ; Delete self
-  Delete "$INSTDIR\uninstall.exe"
-	
+  Delete "$INSTDIR\uninstall.exe"
+	
   ; Delete Shortcuts
   RMDir /r "$SMPROGRAMS\${APPNAMEANDVERSION}"
 
   ; Delete files/folders
-  RMDir /r "$INSTDIR\data_dir"
-  RMDir /r "$INSTDIR\bin"
-  RMDir /r "$INSTDIR\etc"
-  RMDir /r "$INSTDIR\lib"
-  RMDir /r "$INSTDIR\logs"
-  RMDir /r "$INSTDIR\resources"
-  RMDir /r "$INSTDIR\webapps"
-  RMDir /r "$INSTDIR\v*" ; EPSG DB
-  Delete "$INSTDIR\*.*"
-
-  RMDir "$INSTDIR\" ; no /r!
-
-  IfFileExists "$INSTDIR\*.*" 0 +2
-    MessageBox MB_OK|MB_ICONEXCLAMATION "Warning: Some files and folders could not be removed from:$\r$\n  $INSTDIR."  
+  RMDir /r "$INSTDIR\data_dir"
+  RMDir /r "$INSTDIR\bin"
+  RMDir /r "$INSTDIR\etc"
+  RMDir /r "$INSTDIR\lib"
+  RMDir /r "$INSTDIR\logs"
+  RMDir /r "$INSTDIR\resources"
+  RMDir /r "$INSTDIR\webapps"
+  RMDir /r "$INSTDIR\v*" ; EPSG DB
+  Delete "$INSTDIR\*.*"
+
+  RMDir "$INSTDIR\" ; no /r!
+
+  IfFileExists "$INSTDIR\*.*" 0 +2
+    MessageBox MB_OK|MB_ICONEXCLAMATION "Warning: Some files and folders could not be removed from:$\r$\n  $INSTDIR."  
 
 SectionEnd
-
+
 ; The End