<?xml version="1.0" encoding="ISO-8859-1"?>
<project xmlns="http://maven.apache.org/POM/4.0.0" xmlns:xsi="http://www.w3.org/2001/XMLSchema-instance"
  xsi:schemaLocation="http://maven.apache.org/POM/4.0.0 http://maven.apache.org/maven-v4_0_0.xsd">
  
  <modelVersion>4.0.0</modelVersion>

  <parent>
    <groupId>org.geoserver</groupId>    
    <artifactId>geoserver</artifactId>
<<<<<<< HEAD
    <version>2.2-RC2</version>
=======
    <version>2.2-RC3</version>
>>>>>>> dd4c2caa
  </parent>

  <groupId>org.geoserver</groupId>
  <artifactId>security</artifactId>
  <packaging>pom</packaging>
<<<<<<< HEAD
  <version>2.2-RC2</version>
=======
  <version>2.2-RC3</version>
>>>>>>> dd4c2caa
  <name>GeoServer Security Modules</name>

  <dependencies>
    <dependency>
      <groupId>org.geoserver.web</groupId>
      <artifactId>web-security</artifactId>
      <version>${project.version}</version>
    </dependency>
    <dependency>
      <groupId>org.geoserver</groupId>
      <artifactId>main</artifactId>
      <version>${project.version}</version>
      <classifier>tests</classifier>
      <scope>test</scope>
    </dependency>
    <dependency>
      <groupId>org.geoserver</groupId>
      <artifactId>wms</artifactId>
      <version>${project.version}</version>
      <classifier>tests</classifier>
      <scope>test</scope>
    </dependency>
    <dependency>
      <groupId>org.geoserver.web</groupId>
      <artifactId>web-core</artifactId>
      <version>${project.version}</version>
      <classifier>tests</classifier>
      <scope>test</scope>
    </dependency>
    <dependency>
      <groupId>org.geoserver.web</groupId>
      <artifactId>web-security</artifactId>
      <version>${project.version}</version>
      <classifier>tests</classifier>
      <scope>test</scope>
    </dependency>
    <dependency>
      <groupId>com.mockrunner</groupId>
      <artifactId>mockrunner</artifactId>
      <scope>test</scope>
    </dependency>
    <dependency>
      <groupId>xmlunit</groupId>
      <artifactId>xmlunit</artifactId>
      <scope>test</scope>
    </dependency>
  </dependencies>
  
  <modules>
    <module>cas</module>
    <module>jdbc</module>
    <module>ldap</module>
  </modules>

</project><|MERGE_RESOLUTION|>--- conflicted
+++ resolved
@@ -7,21 +7,13 @@
   <parent>
     <groupId>org.geoserver</groupId>    
     <artifactId>geoserver</artifactId>
-<<<<<<< HEAD
-    <version>2.2-RC2</version>
-=======
     <version>2.2-RC3</version>
->>>>>>> dd4c2caa
   </parent>
 
   <groupId>org.geoserver</groupId>
   <artifactId>security</artifactId>
   <packaging>pom</packaging>
-<<<<<<< HEAD
-  <version>2.2-RC2</version>
-=======
   <version>2.2-RC3</version>
->>>>>>> dd4c2caa
   <name>GeoServer Security Modules</name>
 
   <dependencies>
