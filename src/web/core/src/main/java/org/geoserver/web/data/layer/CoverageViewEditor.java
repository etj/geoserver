--- conflicted
+++ resolved
@@ -30,12 +30,11 @@
 import org.geoserver.catalog.CoverageView.InputCoverageBand;
 import org.geoserver.catalog.CoverageView.SelectedResolution;
 
-<<<<<<< HEAD
-/** */
-=======
-// TODO WICKET8 - Verify this page works OK
-@SuppressWarnings("serial")
->>>>>>> 84cf890f
+/**
+ * A panel for editing a coverage view.
+ *
+ * <p>It allows to select the input coverages and the output bands.
+ */
 public class CoverageViewEditor extends FormComponentPanel<List<String>> {
 
     IModel<List<String>> coverages;
