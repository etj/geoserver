--- conflicted
+++ resolved
@@ -44,19 +44,9 @@
 
                 @Override
                 public IModel<String> getModel(final IModel<StoreInfo> itemModel) {
-<<<<<<< HEAD
-                    return new AbstractReadOnlyModel<>() {
-
-                        @Override
-                        public String getObject() {
-                            StoreInfo si = itemModel.getObject();
-                            return (String) getPropertyValue(si);
-                        }
-=======
                     return () -> {
                         StoreInfo si = itemModel.getObject();
                         return (String) getPropertyValue(si);
->>>>>>> 84cf890f
                     };
                 }
 
